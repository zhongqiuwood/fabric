package txnetwork

import (
	"bytes"
	"fmt"
	cred "github.com/abchain/fabric/core/cred"
	"github.com/abchain/fabric/core/gossip"
	model "github.com/abchain/fabric/core/gossip/model"
	"github.com/abchain/fabric/core/ledger"
	pb "github.com/abchain/fabric/protos"
	proto "github.com/golang/protobuf/proto"
)

type txMemPoolItem struct {
	digest       []byte
	digestSeries uint64
	txid         string
	//	tx           *pb.Transaction //cache of the tx (may just the txid)
	//	committedH   uint64          //0 means not commited

	//so we have a simple list structure
	next *txMemPoolItem
}

func createPeerTxItem(s *pb.PeerTxState) *txMemPoolItem {
	return &txMemPoolItem{
		digest:       s.GetDigest(),
		digestSeries: s.GetNum(),
	}
}

//a item is cloned without next
func (t *txMemPoolItem) clone() *txMemPoolItem {
	n := new(txMemPoolItem)
	*n = *t
	n.next = nil
	return n
}

type peerTxs struct {
	head *txMemPoolItem
	last *txMemPoolItem
}

const (
	TxDigestVerifyLen = 16
	failDig           = "__FAILTXDIGEST__"
)

func getTxDigest(tx *pb.Transaction) []byte {
	dig, err := tx.Digest()
	if err != nil {
		dig = []byte(failDig)
	}

	if len(dig) < TxDigestVerifyLen {
		panic("Wrong code generate digest less than 16 bytes [128bit]")
	}

	return dig[:TxDigestVerifyLen]
}

func GetTxDigest(tx *pb.Transaction) []byte {
	return getTxDigest(tx)
}

//return whether tx is match to the digest
func txIsMatch(digest []byte, tx *pb.Transaction) bool {

	return bytes.Compare(digest, getTxDigest(tx)) == 0
}

//return whether tx2 is precede of the digest
func txIsPrecede(digest []byte, tx2 *pb.Transaction) bool {
	n := tx2.GetNonce()
	if len(n) < TxDigestVerifyLen {
		return false
	}
	return bytes.Compare(digest, n[:TxDigestVerifyLen]) == 0
}

func (p *peerTxs) firstSeries() uint64 {
	if p == nil || p.head == nil {
		return 0
	} else {
		return p.head.digestSeries
	}
}

func (p *peerTxs) lastSeries() uint64 {
	if p == nil || p.last == nil {
		return 0
	} else {
		return p.last.digestSeries
	}
}

func (p *peerTxs) inRange(n uint64) bool {

	if p.head == nil {
		return false
	}

	return p.head.digestSeries <= n && p.last.digestSeries >= n

}

func (p *peerTxs) concat(s *peerTxs) error {

	if p.head == nil {
		p.head = s.head
		p.last = s.last
		return nil
	}

	if s.head.digestSeries != p.lastSeries()+1 {
		return fmt.Errorf("Wrong next series: %d (expected %d)", s.head.digestSeries, p.lastSeries()+1)
	}

	p.last.next = s.head
	p.last = s.last
	return nil
}

//have extra cost and we should avoid using it
func (p *peerTxs) merge(s *peerTxs) (*txMemPoolItem, error) {

	if p.head == nil {
		return s.head, p.concat(s)
	}

	if !s.inRange(p.last.digestSeries + 1) {
		//nothing to merge, give up
		return nil, nil
	}

	//scan txs ...
	for beg := s.head; beg != nil; beg = beg.next {
		if beg.digestSeries > p.last.digestSeries {
			return beg, p.concat(&peerTxs{beg, s.last})
		}
	}

	return nil, nil
}

func (p *peerTxs) fetch(d uint64, beg *txMemPoolItem) *peerTxs {

	if beg == nil {
		beg = p.head
	}

	for ; beg != nil; beg = beg.next {
		if beg.digestSeries == d {
			return &peerTxs{head: beg, last: p.last}
		}
	}

	return nil

}

type txPoolGlobalUpdateOut struct {
	*txPoolGlobal
	epoch uint64
}

func (txPoolGlobalUpdateOut) Gossip_IsUpdateIn() bool { return false }

type txPoolGlobalUpdate struct {
	gossip.CatalogPeerPolicies
}

func (txPoolGlobalUpdate) Gossip_IsUpdateIn() bool { return true }

type txPoolGlobal struct {
	*transactionPool
	//	ind        map[string]*txMemPoolItem
	network    *txNetworkGlobal
	currentCpo gossip.CatalogPeerPolicies
}

type txPoolGlobalDigest struct {
	epoch []byte
}

func (g *txPoolGlobal) GenDigest() model.Digest {

	epoch, err := g.ledger.GetCurrentStateHash()
	if err != nil {
		logger.Errorf("Could not get epoch: %s", err)
		return nil
	}

	return txPoolGlobalDigest{epoch}
}
func (g *txPoolGlobal) MakeUpdate(d_in model.Digest) model.Update {

	if d_in == nil {
		return txPoolGlobalUpdateOut{g, 0}
	}

	d, ok := d_in.(*pb.Gossip_Digest)

	if !ok {
		panic("Type error, not Gossip_Digest")
	}

	epochH, err := g.ledger.GetBlockNumberByState(d.GetEpoch())
	if err != nil {
		logger.Warning("Get epoch height fail, encode all transactions:", err)
		epochH = 0
	}

	return txPoolGlobalUpdateOut{g, epochH}
}

func (g *txPoolGlobal) Update(u_in model.Update) error {

	if u_in == nil {
		return nil
	}

	switch u := u_in.(type) {
	case txPoolGlobalUpdate:
		g.currentCpo = u.CatalogPeerPolicies
	default:
		return fmt.Errorf("Type error, not expected update type")
	}

	return nil
}

func (g *txPoolGlobal) NewPeer(id string) model.ScuttlebuttPeerStatus {

	//check if we have known this peer
	peerStatus := g.network.QueryPeer(id)
	if peerStatus == nil {
		logger.Infof("We hear of peer %s before it is known by us", id)
		return nil
	}

	logger.Debugf("txpool now know new peer [%s]", id)
	ret := new(peerTxMemPool)
	ret.reset(createPeerTxItem(peerStatus))
	return ret
}

func (g *txPoolGlobal) MissedUpdate(string, model.ScuttlebuttPeerUpdate) error {
	return nil
}

func (g *txPoolGlobal) RemovePeer(id string, s_in model.ScuttlebuttPeerStatus) {
	if s_in == nil {
		return
	}
	_, ok := s_in.(*peerTxMemPool)
	if !ok {
		panic("Type error, not peerTxMemPool")
	}

	g.RemoveCache(id)

	logger.Infof("Peer %s is removed", id)
}

func txToDigestState(tx *pb.Transaction) []byte {
	return tx.GetNonce()
}

//update structure used for recving
type txPeerUpdate struct {
	*pb.HotTransactionBlock
}

func (u txPeerUpdate) To() model.VClock {
	if u.HotTransactionBlock == nil {
		return model.BottomClock
	}

	return standardVClock(u.BeginSeries + uint64(len(u.Transactions)) - 1)
}

func getLiteTx(tx *pb.Transaction) *pb.Transaction {
	return &pb.Transaction{Txid: tx.GetTxid()}
}

func isLiteTx(tx *pb.Transaction) bool {
	return tx.GetNonce() == nil
}

func (u txPeerUpdate) fromTxs(s *peerTxs, epochH uint64, cache txCache) {

	if s == nil {
		return
	}

	u.BeginSeries = s.head.digestSeries

	for beg := s.head; beg != nil; beg = beg.next {
		tx, commitedH := cache.GetTx(beg.digestSeries, beg.txid)
		if tx == nil {
			//we have something wrong and have to end here ...
			logger.Errorf("Can not find Tx %s in peer cache", beg.txid)
			return
		}
		if commitedH != 0 && commitedH <= epochH {
			u.Transactions = append(u.Transactions, getLiteTx(tx))
		} else {
			u.Transactions = append(u.Transactions, tx)
		}
	}
}

func (u txPeerUpdate) getRef(refSeries uint64) txPeerUpdate {

	if u.BeginSeries < refSeries {
		//possible panic if headpos exceed len of u.Transactions ?
		//scuttlebutt scheme will check To() first and avoid this case
		return txPeerUpdate{&pb.HotTransactionBlock{u.Transactions[int(refSeries-u.BeginSeries):], refSeries}}
	} else {
		//start from head
		return u
	}
}

func (u txPeerUpdate) completeTxs(l *ledger.Ledger, h cred.TxPreHandler) (ret txPeerUpdate, err error) {
	ret.HotTransactionBlock = &pb.HotTransactionBlock{
		Transactions: make([]*pb.Transaction, len(u.Transactions)),
		BeginSeries:  u.BeginSeries,
	}

	for i, tx := range u.Transactions {
		if isLiteTx(tx) {
			tx, err = l.GetTransactionByID(tx.GetTxid())
			if err != nil {
				err = fmt.Errorf("Checking tx from db fail: %s", err)
				return
			} else if tx == nil {
				err = fmt.Errorf("update give uncommited transactions")
				return
			}
		} else if h != nil {
			tx, err = h.TransactionPreValidation(tx)
			if err != nil {
				err = fmt.Errorf("Verify tx fail: %s", err)
				return
			}
		}
		ret.Transactions[i] = tx
	}

	return
}

func (u txPeerUpdate) toTxs(reflastDigest []byte) (*peerTxs, error) {

	if len(u.Transactions) == 0 {
		return nil, nil
	}

	tx := u.Transactions[0]
	if reflastDigest != nil && !txIsPrecede(reflastDigest, tx) {
		return nil, fmt.Errorf("update have invalid transactions chain for tx at %d", u.BeginSeries)
	}

	head := &txMemPoolItem{
		txid:         tx.GetTxid(),
		digest:       getTxDigest(tx),
		digestSeries: u.BeginSeries,
	}

	current := head

	//construct a peerTxMemPool from txs, and do verification
	for _, tx := range u.Transactions[1:] {

		if !txIsPrecede(current.digest, tx) {
			return nil, fmt.Errorf("update have invalid transactions chain for tx at %d", current.digestSeries+1)
		}

		current.next = &txMemPoolItem{
			txid:         tx.GetTxid(),
			digest:       getTxDigest(tx),
			digestSeries: current.digestSeries + 1,
		}
		current = current.next
	}

	return &peerTxs{head, current}, nil
}

//so we make two indexes for pooling txs: the global one (by txid) and a per-peer
//jumping list (by seqnum) with [1/jumplistInterval] size of the global indexs,
//and finally we have a 100/jumplistInterval % overhead
const (
	jumplistInterval = uint64(8)
)

type peerTxMemPool struct {
	*peerTxs
	//index help us to seek by a txid, it do not need to consensus with the size
	//field in peerTxs
	jlindex map[uint64]*txMemPoolItem
}

func (p *peerTxMemPool) reset(txbeg *txMemPoolItem) {
	p.peerTxs = &peerTxs{txbeg, nil}
	p.jlindex = make(map[uint64]*txMemPoolItem)

	if txbeg != nil {
		for ; txbeg != nil; txbeg = txbeg.next {
			if txbeg.digestSeries == (txbeg.digestSeries/jumplistInterval)*jumplistInterval {
				p.jlindex[txbeg.digestSeries/jumplistInterval] = txbeg
			}
			p.last = txbeg
		}

	}
}

func (p *peerTxMemPool) To() model.VClock {

	if p.lastSeries() == 0 {
		return model.BottomClock
	}

	return standardVClock(p.lastSeries())
}

func (p *peerTxMemPool) PickFrom(id string, d_in model.VClock, gu_in model.Update) (model.ScuttlebuttPeerUpdate, model.Update) {

	d := toStandardVClock(d_in)

	gu, ok := gu_in.(txPoolGlobalUpdateOut)
	if !ok {
		panic("Type error, not txPoolGlobalUpdateOut")
	}

	expectedH := uint64(d) + 1
	ret := txPeerUpdate{new(pb.HotTransactionBlock)}
	//logger.Debugf("pick peer %s at height %d with global height %d", p.peerId, expectedH, uint64(gu))

	peerCache := gu.AcquireCache(id, p.firstSeries(), p.lastSeries()+1)

	if !p.inRange(expectedH) {
		//we can not provide required data for this request, just give up
		return nil, gu_in
	} else {
		ret.fromTxs(p.fetch(expectedH, p.jlindex[uint64(d)/jumplistInterval]), uint64(gu.epoch), peerCache)
	}

	return ret, gu_in
}

func purgePool(p *peerTxMemPool, purgeto uint64) {
	//purge the outdate part
	//for zero, we just get UINT64_MAX and no index
	preserved := p.fetch(purgeto, p.jlindex[purgeto/jumplistInterval-1])
	if preserved == nil {
		logger.Warning("got empty preserved, wrong purge request:", purgeto)
		return
	}

	//also the jumping index must be purged
	for i := p.head.digestSeries / jumplistInterval; i < purgeto/jumplistInterval; i++ {
		delete(p.jlindex, i)
	}

	//handling the "edge jumpling index"
	if purgeto/jumplistInterval*jumplistInterval < purgeto {
		delete(p.jlindex, purgeto/jumplistInterval)
	}

	p.peerTxs = preserved
}

func (p *peerTxMemPool) purge(id string, purgeto uint64, g *txPoolGlobal) {

	//never purge at begin
	if p.head == nil || purgeto <= p.head.digestSeries {
		return
	}

	logger.Debugf("peer [%s] try to prune cache from %d to %d", id, p.firstSeries(), purgeto)
	cache := g.AcquireCache(id, p.firstSeries(), p.lastSeries()+1)
	cache.PurneCache(purgeto)

	purgePool(p, purgeto)

}

func (p *peerTxMemPool) handlePeerCoVar(id string, peerStatus *pb.PeerTxState, g *txPoolGlobal) error {

	to := peerStatus.GetNum()
	if to <= p.firstSeries() {

		return fmt.Errorf("covar occurs on %s with a peer status %d earlier than current (%d)",
			id, to, p.firstSeries())
	}

	p.purge(id, to, g)
	return nil
}

func (p *peerTxMemPool) handlePeerUpdate(u txPeerUpdate, id string, peerStatus *pb.PeerTxState, g *txPoolGlobal) error {
	logger.Debugf("peer [%s] try to updated %d incoming txs from series %d", id, len(u.Transactions), u.BeginSeries)

	if u.BeginSeries > p.lastSeries()+1 {
		return fmt.Errorf("Get gapped update for [%s] start from %d, current %d", id, u.BeginSeries, p.lastSeries())
	}

	var err error
	var preh cred.TxPreHandler
	//skip credentials checking for self-update
	if id != "" && g.txHandler != nil {
		preh, err = g.txHandler.GetPreHandler(id, peerStatus)
		if err != nil {
			return err
		}
		defer preh.Release()
	}

	u, err = u.getRef(p.lastSeries()+1).completeTxs(g.ledger, preh)
	if err != nil {
		return err
	}

	inTxs, err := u.toTxs(p.last.digest)
	if err != nil {
		//NEVER report this as the fraud of far-end because the original peer can build
		//branch results (by update peer status or sending branched tx chains) deliberately
		//we just skip the update data
		logger.Warningf("***** PROBLEM ****** peer %s update found branched incoming", id)
		return nil
	} else if inTxs == nil {
		logger.Infof("peer %s update nothing in %d txs and quit", id, len(u.Transactions))
		return nil
	}

	g.AcquireCache(id, p.firstSeries(), p.lastSeries()+1).AddTxs(u.Transactions, id == "")

	//sanity check
	err = p.concat(inTxs)
	if err != nil {
		panic(fmt.Errorf("toTxs method should has verified everything, wrong code:", err))
	}

	var mergeCnt int
	//we need to construct the index ...
	for beg := inTxs.head; beg != nil; beg = beg.next {

		if beg.digestSeries == (beg.digestSeries/jumplistInterval)*jumplistInterval {
			p.jlindex[beg.digestSeries/jumplistInterval] = beg
		}
		mergeCnt++

	}

	logger.Debugf("peer %s have updated %d txs", id, mergeCnt)

	//finally we handle the case if pool's cache is overflowed
	if int(p.lastSeries()-p.firstSeries())+1 > PeerTxQueueLimit() {
<<<<<<< HEAD
		to := p.lastSeries() - uint64(PeerTxQueueLimit()) + 1
=======
		to := p.firstSeries() + uint64(PeerTxQueueLen())
>>>>>>> fdd76957
		logger.Warningf("peer %s's cache has reach limit and we have to prune it to %d", id, to)
		//notice, the cache has been full so we do not need to prune it
		//(the older part has been overwritten)
		purgePool(p, to)
	}

	// var mergeW uint
	// if len(u.Transactions) < int(cat_hottx_one_merge_weight) {
	// 	mergeW = uint(len(u.Transactions))
	// } else {
	// 	mergeW = cat_hottx_one_merge_weight
	// }
	// //scoring the peer (how many new txs have the update provided )
	// g.currentCpo.ScoringPeer(mergeCnt*100/len(u.Transactions), mergeW)

	return nil
}

// there are too many ways that a far-end can waste our bandwidth (and
// limited computational cost) without provding useful information,
// for example, fill some update under un-existed peer name
// so we given up scoring the peer until we have more solid process
// to verify the correctness of data from far-end
func (p *peerTxMemPool) Update(id string, u_in model.ScuttlebuttPeerUpdate, g_in model.ScuttlebuttStatus) error {

	if u_in == nil {
		return nil
	}

	g, ok := g_in.(*txPoolGlobal)
	if !ok {
		panic("Type error, not txPoolGlobal")
	}

	//checkout global status
	var peerStatus *pb.PeerTxState
	if id == "" {
		peerStatus = g.network.QuerySelf()
	} else {
		peerStatus = g.network.QueryPeer(id)
		if peerStatus == nil {
			//boom ..., but it may be caused by an stale peer-removing so not
			//consider as error
			logger.Warningf("Unknown status in global for peer %s", id)
			return nil
		}
	}

	switch u := u_in.(type) {
	case txPeerUpdate:
		return p.handlePeerUpdate(u, id, peerStatus, g)
	case coVarUpdate:
		return p.handlePeerCoVar(id, peerStatus, g)
	default:
		return fmt.Errorf("Type error, not expected update [%v]", u_in)
	}

}

type hotTxCat struct {
	policy gossip.CatalogPolicies
}

func init() {
	gossip.RegisterCat = append(gossip.RegisterCat, initHotTx)
}

func initHotTx(stub *gossip.GossipStub) {

	l, err := ledger.GetLedger()
	if err != nil {
		logger.Errorf("Get ledger fail [%s], could not create hotx tx catalogy", err)
		return
	}

	txglobal := new(txPoolGlobal)
	//	txglobal.ind = make(map[string]*txMemPoolItem)
	txglobal.network = global.CreateNetwork(stub)
	txglobal.transactionPool = newTransactionPool(l)
	//TODO: need to set txHandler by some crypto (cred) scheme
	//txglobal.txHandler = stub.GetSecurity().GetSecHelper()
	if txglobal.txHandler == nil {
		logger.Warning("Create txnetwork without security handler")
	}

	hotTx := new(hotTxCat)
	hotTx.policy = gossip.NewCatalogPolicyDefault()

	selfStatus := model.NewScuttlebuttStatus(txglobal)

	self := &peerTxMemPool{}
	self.reset(createPeerTxItem(txglobal.network.QuerySelf()))

	selfStatus.SetSelfPeer(txglobal.network.selfId, self)

	m := model.NewGossipModel(selfStatus)

	ch := gossip.NewCatalogHandlerImpl(stub.GetSStub(),
		stub.GetStubContext(), hotTx, m)
	stub.AddCatalogHandler(ch)

	txglobal.network.RegUpdateNotify(standardUpdateFunc(ch))
	txglobal.network.RegEvictNotify(standardEvictFunc(ch))
}

const (
	hotTxCatName = "openedTx"
)

//Implement for CatalogHelper
func (c *hotTxCat) Name() string                        { return hotTxCatName }
func (c *hotTxCat) GetPolicies() gossip.CatalogPolicies { return c.policy }

func (c *hotTxCat) TransDigestToPb(d_in model.Digest) *pb.Gossip_Digest {

	d, ok := d_in.(model.ScuttlebuttDigest)
	if !ok {
		panic("Type error, not ScuttlebuttDigest")
	}

	gd := d.GlobalDigest().(txPoolGlobalDigest)
	return toPbDigestStd(d, gd.epoch)

}

func (c *hotTxCat) TransPbToDigest(msg *pb.Gossip_Digest) model.Digest {

	return parsePbDigestStd(msg, msg)

}

func (c *hotTxCat) UpdateMessage() proto.Message { return new(pb.Gossip_Tx) }

func (c *hotTxCat) EncodeUpdate(cpo gossip.CatalogPeerPolicies, u_in model.Update, msg_in proto.Message) proto.Message {

	u, ok := u_in.(model.ScuttlebuttUpdate)

	if !ok {
		panic("Type error, not ScuttlebuttUpdate")
	}

	//global part is not need to be encoded ...
	//gu, ok := u.GlobalUpdate().(txPoolGlobalUpdateOut)

	// if !ok {
	// 	panic("Type error, not txPoolGlobalUpdateOut")
	// }

	msg, ok := msg_in.(*pb.Gossip_Tx)
	if !ok {
		panic("Type error, not Gossip_Tx")
	}

	msg.Txs = make(map[string]*pb.HotTransactionBlock)

	//encode txs
	//TODO: if cpo is availiable and quota is limited, cut some data
	for id, pu_in := range u.PeerUpdate() {
		pu, ok := pu_in.(txPeerUpdate)
		if !ok {
			panic("Type error, not peerTxs")
		}

		msg.Txs[id] = pu.HotTransactionBlock
	}

	return msg
}

func (c *hotTxCat) DecodeUpdate(cpo gossip.CatalogPeerPolicies, msg_in proto.Message) (model.Update, error) {

	msg, ok := msg_in.(*pb.Gossip_Tx)
	if !ok {
		panic("Type error, not Gossip_Tx")
	}

	//can return null data
	if len(msg.Txs) == 0 {
		return nil, nil
	}

	//detected a malicious behavior
	if _, ok := msg.Txs[""]; ok {
		return nil, fmt.Errorf("Peer try to update a invalid id (self)")
	}

	u := model.NewscuttlebuttUpdate(txPoolGlobalUpdate{cpo})

	for id, txs := range msg.Txs {
		u.UpdatePeer(id, txPeerUpdate{txs})
	}

	return u, nil
}

func UpdateLocalHotTx(stub *gossip.GossipStub, txs *pb.HotTransactionBlock) error {
	hotcat := stub.GetCatalogHandler(hotTxCatName)
	if hotcat == nil {
		return fmt.Errorf("Can't not found corresponding hottx catalogHandler")
	}

	selfUpdate := model.NewscuttlebuttUpdate(nil)
	selfUpdate.UpdateLocal(txPeerUpdate{txs})

	if err := hotcat.Model().RecvUpdate(selfUpdate); err != nil {
		return err
	} else {
		//notify our peer is updated
		hotcat.SelfUpdate()
		return nil
	}
}<|MERGE_RESOLUTION|>--- conflicted
+++ resolved
@@ -561,11 +561,7 @@
 
 	//finally we handle the case if pool's cache is overflowed
 	if int(p.lastSeries()-p.firstSeries())+1 > PeerTxQueueLimit() {
-<<<<<<< HEAD
-		to := p.lastSeries() - uint64(PeerTxQueueLimit()) + 1
-=======
 		to := p.firstSeries() + uint64(PeerTxQueueLen())
->>>>>>> fdd76957
 		logger.Warningf("peer %s's cache has reach limit and we have to prune it to %d", id, to)
 		//notice, the cache has been full so we do not need to prune it
 		//(the older part has been overwritten)
