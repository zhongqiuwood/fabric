--- conflicted
+++ resolved
@@ -39,11 +39,7 @@
 // DefaultNumBuckets - total buckets
 const DefaultNumBuckets = 10009
 
-<<<<<<< HEAD
-const DefaultSyncDeltaNumBuckets = 100
-=======
 const DefaultSyncDeltaNumBuckets = 5
->>>>>>> f509019f
 
 // DefaultMaxGroupingAtEachLevel - Number of max buckets to group at each level.
 // Grouping is started from left. The last group may have less buckets
@@ -75,24 +71,12 @@
 
 	syncDelta := DefaultSyncDeltaNumBuckets
 	//additional configs
-<<<<<<< HEAD
-	if v, ok := configs[ConfigPartialDelta]; !ok {
-		syncDelta = cast.ToInt(v)
-		logger.Debugf("buckettree: syncDelta: [%d]", syncDelta)
-	}
-
-=======
 	if v, ok := configs[ConfigPartialDelta]; ok {
 		syncDelta = cast.ToInt(v)
-
 		logger.Debugf("syncDelta = cast.ToInt(v)	: syncDelta: [%s]", v)
-
-	}
-
+	}
 	logger.Debugf("buckettree: syncDelta: [%d]", syncDelta)
 
-
->>>>>>> f509019f
 	bucketCacheMaxSize := defaultBucketCacheMaxSize
 	if v, ok := configs[ConfigBucketCacheMaxSize]; !ok {
 		bucketCacheMaxSize = cast.ToInt(v)
