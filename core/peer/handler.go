/*
Copyright IBM Corp. 2016 All Rights Reserved.

Licensed under the Apache License, Version 2.0 (the "License");
you may not use this file except in compliance with the License.
You may obtain a copy of the License at

		 http://www.apache.org/licenses/LICENSE-2.0

Unless required by applicable law or agreed to in writing, software
distributed under the License is distributed on an "AS IS" BASIS,
WITHOUT WARRANTIES OR CONDITIONS OF ANY KIND, either express or implied.
See the License for the specific language governing permissions and
limitations under the License.
*/

package peer

import (
	"fmt"
	"sync"
	"time"

	"github.com/abchain/fabric/core/comm"

	"github.com/golang/protobuf/proto"
	"github.com/looplab/fsm"
	"github.com/spf13/viper"

	"github.com/abchain/fabric/core/ledger"
	"github.com/abchain/fabric/core/ledger/statemgmt"
	pb "github.com/abchain/fabric/protos"
)

const DefaultSyncSnapshotTimeout time.Duration = 60 * time.Second

// Handler peer handler implementation.
type Handler struct {
	chatMutex                     sync.Mutex
	ToPeerEndpoint                *pb.PeerEndpoint
	Coordinator                   *Impl
	ChatStream                    ChatStream
	doneChan                      chan struct{}
	FSM                           *fsm.FSM
	initiatedStream               bool // Was the stream initiated within this Peer
	registered                    bool
	syncBlocks                    chan *pb.SyncBlocks
	snapshotRequestHandler        *syncStateSnapshotRequestHandler
	syncStateDeltasRequestHandler *syncStateDeltasHandler
	syncBlocksRequestHandler      *syncBlocksRequestHandler
	syncSnapshotTimeout           time.Duration
	lastIgnoredSnapshotCID        *uint64
	ledger                        *ledger.Ledger
}

// NewPeerHandler returns a new Peer handler
// Is instance of HandlerFactory
func NewPeerHandler(coord *Impl, stream ChatStream, initiatedStream bool) (MessageHandler, error) {

	d := &Handler{
		ChatStream:      stream,
		initiatedStream: initiatedStream,
		Coordinator:     coord,
	}
	d.doneChan = make(chan struct{})

	if dur := viper.GetDuration("peer.sync.state.snapshot.writeTimeout"); dur == 0 {
		d.syncSnapshotTimeout = DefaultSyncSnapshotTimeout
	} else {
		d.syncSnapshotTimeout = dur
	}

	d.ledger, _ = ledger.GetLedger()

	d.snapshotRequestHandler = newSyncStateSnapshotRequestHandler()
	d.syncStateDeltasRequestHandler = newSyncStateDeltasHandler()
	d.syncBlocksRequestHandler = newSyncBlocksRequestHandler()
	d.FSM = fsm.NewFSM(
		"created",
		fsm.Events{
			{Name: pb.Message_DISC_HELLO.String(), Src: []string{"created"}, Dst: "established"},
			{Name: pb.Message_DISC_GET_PEERS.String(), Src: []string{"established"}, Dst: "established"},
			{Name: pb.Message_DISC_PEERS.String(), Src: []string{"established"}, Dst: "established"},
			{Name: pb.Message_SYNC_BLOCK_ADDED.String(), Src: []string{"established"}, Dst: "established"},
			{Name: pb.Message_SYNC_GET_BLOCKS.String(), Src: []string{"established"}, Dst: "established"},
			{Name: pb.Message_SYNC_BLOCKS.String(), Src: []string{"established"}, Dst: "established"},
			{Name: pb.Message_SYNC_STATE_GET_SNAPSHOT.String(), Src: []string{"established"}, Dst: "established"},
			{Name: pb.Message_SYNC_STATE_SNAPSHOT.String(), Src: []string{"established"}, Dst: "established"},
			{Name: pb.Message_SYNC_STATE_GET_DELTAS.String(), Src: []string{"established"}, Dst: "established"},
			{Name: pb.Message_SYNC_STATE_DELTAS.String(), Src: []string{"established"}, Dst: "established"},
		},
		fsm.Callbacks{
			"enter_state":                                           func(e *fsm.Event) { d.enterState(e) },
			"before_" + pb.Message_DISC_HELLO.String():              func(e *fsm.Event) { d.beforeHello(e) },
			"before_" + pb.Message_DISC_GET_PEERS.String():          func(e *fsm.Event) { d.beforeGetPeers(e) },
			"before_" + pb.Message_DISC_PEERS.String():              func(e *fsm.Event) { d.beforePeers(e) },
			"before_" + pb.Message_SYNC_BLOCK_ADDED.String():        func(e *fsm.Event) { d.beforeBlockAdded(e) },
			"before_" + pb.Message_SYNC_GET_BLOCKS.String():         func(e *fsm.Event) { d.beforeSyncGetBlocks(e) },
			"before_" + pb.Message_SYNC_BLOCKS.String():             func(e *fsm.Event) { d.beforeSyncBlocks(e) },
			"before_" + pb.Message_SYNC_STATE_GET_SNAPSHOT.String(): func(e *fsm.Event) { d.beforeSyncStateGetSnapshot(e) },
			"before_" + pb.Message_SYNC_STATE_SNAPSHOT.String():     func(e *fsm.Event) { d.beforeSyncStateSnapshot(e) },
			"before_" + pb.Message_SYNC_STATE_GET_DELTAS.String():   func(e *fsm.Event) { d.beforeSyncStateGetDeltas(e) },
			"before_" + pb.Message_SYNC_STATE_DELTAS.String():       func(e *fsm.Event) { d.beforeSyncStateDeltas(e) },
		},
	)

	// If the stream was initiated from this Peer, send an Initial HELLO message
	if d.initiatedStream {
		// Send intiial Hello
		helloMessage, err := d.Coordinator.NewOpenchainDiscoveryHello()
		if err != nil {
			return nil, fmt.Errorf("Error getting new HelloMessage: %s", err)
		}
		if err := d.SendMessage(helloMessage); err != nil {
			return nil, fmt.Errorf("Error creating new Peer Handler, error returned sending %s: %s", pb.Message_DISC_HELLO, err)
		}
	}

	return d, nil
}

func (d *Handler) enterState(e *fsm.Event) {
	peerLogger.Debugf("The Peer's bi-directional stream to %s is %s, from event %s\n", d.ToPeerEndpoint, e.Dst, e.Event)
}

func (d *Handler) deregister() error {
	var err error
	if d.registered {
		err = d.Coordinator.DeregisterHandler(d)
		//doneChan is created and waiting for registered handlers only
		d.doneChan <- struct{}{}
		d.registered = false
	}
	return err
}

// To return the PeerEndpoint this Handler is connected to.
func (d *Handler) To() (pb.PeerEndpoint, error) {
	if d.ToPeerEndpoint == nil {
		return pb.PeerEndpoint{}, fmt.Errorf("No peer endpoint for handler")
	}
	return *(d.ToPeerEndpoint), nil
}

// Stop stops this handler, which will trigger the Deregister from the Peer.
func (d *Handler) Stop() error {
	// Deregister the handler
	err := d.deregister()
	if err != nil {
		return fmt.Errorf("Error stopping MessageHandler: %s", err)
	}
	return nil
}

func (d *Handler) beforeHello(e *fsm.Event) {
	peerLogger.Debugf("Received %s, parsing out Peer identification", e.Event)
	// Parse out the PeerEndpoint information
	if _, ok := e.Args[0].(*pb.Message); !ok {
		e.Cancel(fmt.Errorf("Received unexpected message type"))
		return
	}
	msg := e.Args[0].(*pb.Message)

	helloMessage := &pb.HelloMessage{}
	err := proto.Unmarshal(msg.Payload, helloMessage)
	if err != nil {
		e.Cancel(fmt.Errorf("Error unmarshalling HelloMessage: %s", err))
		return
	}
	// Store the PeerEndpoint
	d.ToPeerEndpoint = helloMessage.PeerEndpoint
	peerLogger.Debugf("Received %s from endpoint=%s", e.Event, helloMessage)

	// If security enabled, need to verify the signature on the hello message
	if SecurityEnabled() {
		if err := d.Coordinator.GetSecHelper().Verify(helloMessage.PeerEndpoint.PkiID, msg.Signature, msg.Payload); err != nil {
			e.Cancel(fmt.Errorf("Error Verifying signature for received HelloMessage: %s", err))
			return
		}
		peerLogger.Debugf("Verified signature for %s", e.Event)
	}

	if d.initiatedStream == false {
		// Did NOT intitiate the stream, need to send back HELLO
		peerLogger.Debugf("Received %s, sending back %s", e.Event, pb.Message_DISC_HELLO.String())
		// Send back out PeerID information in a Hello
		helloMessage, err := d.Coordinator.NewOpenchainDiscoveryHello()
		if err != nil {
			e.Cancel(fmt.Errorf("Error getting new HelloMessage: %s", err))
			return
		}
		if err := d.SendMessage(helloMessage); err != nil {
			e.Cancel(fmt.Errorf("Error sending response to %s:  %s", e.Event, err))
			return
		}
	}

	// Register
	err = d.Coordinator.RegisterHandler(d.ChatStream.Context(), d.initiatedStream, d)
	if err != nil {
		e.Cancel(fmt.Errorf("Error registering Handler: %s", err))
	} else {
		// Registered successfully
		d.registered = true

		// We must clean the node from discovery list first, add it had been back
		// until it sent GET_PEERS
		d.Coordinator.GetDiscHelper().RemoveNode(d.ToPeerEndpoint.Address)

		// if I am a hidden node, I will never send GET_PEERS
		if !comm.DiscoveryHidden() {
			//send GET_PEERS as soon as possible
			if err := d.SendMessage(&pb.Message{Type: pb.Message_DISC_GET_PEERS}); err != nil {
				peerLogger.Errorf("Error sending %s during handler discovery tick: %s", pb.Message_DISC_GET_PEERS, err)
			}
			go d.start()
		}
	}
}

func (d *Handler) beforeGetPeers(e *fsm.Event) {

	//modified @20180315
	//add a node into discovery list unless it also require peer
	otherPeer := d.ToPeerEndpoint.Address
	if !d.Coordinator.GetDiscHelper().FindNode(otherPeer) {
		if ok := d.Coordinator.GetDiscHelper().AddNode(otherPeer); !ok {
			peerLogger.Warningf("Unable to add peer %v to discovery list", otherPeer)
		}
		err := d.Coordinator.StoreDiscoveryList()
		if err != nil {
			peerLogger.Error(err)
		}
	}

	var peersMessage *pb.PeersMessage

	if !comm.DiscoveryDisable() {
		msg, err := d.Coordinator.GetPeers()
		if err != nil {
			lerr := fmt.Errorf("Error Getting Peers: %s", err)
			peerLogger.Info(lerr.Error())
			e.Cancel(&fsm.NoTransitionError{Err: lerr})
			return
		}

		peersMessage = msg
	} else {
		peersMessage = &pb.PeersMessage{}
	}
	data, err := proto.Marshal(peersMessage)
	if err != nil {
		lerr := fmt.Errorf("Error Marshalling PeersMessage: %s", err)
		peerLogger.Info(lerr.Error())
		e.Cancel(&fsm.NoTransitionError{Err: lerr})
		return
	}
	peerLogger.Debugf("Sending back %s", pb.Message_DISC_PEERS.String())
	if err := d.SendMessage(&pb.Message{Type: pb.Message_DISC_PEERS, Payload: data}); err != nil {
		e.Cancel(err)
		return
	}
}

func (d *Handler) beforePeers(e *fsm.Event) {
	peerLogger.Debugf("Received %s, grabbing peers message", e.Event)
	if comm.DiscoveryHidden() {
		peerLogger.Debug("Ingore to process disc peers in hidden mode")
		return
	}

	// Parse out the PeerEndpoint information
	if _, ok := e.Args[0].(*pb.Message); !ok {
		lerr := fmt.Errorf("Received unexpected message type")
		peerLogger.Info(lerr.Error())
		e.Cancel(&fsm.NoTransitionError{Err: lerr})
		return
	}
	msg := e.Args[0].(*pb.Message)

	peersMessage := &pb.PeersMessage{}
	err := proto.Unmarshal(msg.Payload, peersMessage)
	if err != nil {
		lerr := fmt.Errorf("Error unmarshalling PeersMessage: %s", err)
		peerLogger.Info(lerr.Error())
		e.Cancel(&fsm.NoTransitionError{Err: lerr})
		return
	}

	peerLogger.Debugf("Received PeersMessage with Peers: %s", peersMessage)
	d.Coordinator.PeersDiscovered(peersMessage)

	// // Can be used to demonstrate Broadcast function
	// if viper.GetString("peer.id") == "jdoe" {
	// 	d.Coordinator.Broadcast(&pb.Message{Type: pb.Message_UNDEFINED})
	// }

}

func (d *Handler) beforeBlockAdded(e *fsm.Event) {
	peerLogger.Debugf("Received message: %s", e.Event)
	msg, ok := e.Args[0].(*pb.Message)
	if !ok {
		e.Cancel(fmt.Errorf("Received unexpected message type"))
		return
	}
	// Add the block and any delta state to the ledger
	_ = msg
}

func (d *Handler) when(stateToCheck string) bool {
	return d.FSM.Is(stateToCheck)
}

// HandleMessage handles the Openchain messages for the Peer.
func (d *Handler) HandleMessage(msg *pb.Message) error {
	peerLogger.Debugf("Handling Message of type: %s ", msg.Type)
	if d.FSM.Cannot(msg.Type.String()) {
		return fmt.Errorf("Peer FSM cannot handle message (%s) with payload size (%d) while in state: %s", msg.Type.String(), len(msg.Payload), d.FSM.Current())
	}
	err := d.FSM.Event(msg.Type.String(), msg)
	if err != nil {
		if _, ok := err.(*fsm.NoTransitionError); !ok {
			// Only allow NoTransitionError's, all others are considered true error.
			return fmt.Errorf("Peer FSM failed while handling message (%s): current state: %s, error: %s", msg.Type.String(), d.FSM.Current(), err)
			//t.Error("expected only 'NoTransitionError'")
		}
	}
	return nil
}

// SendMessage sends a message to the remote PEER through the stream
func (d *Handler) SendMessage(msg *pb.Message) error {
	//make sure Sends are serialized. Also make sure everyone uses SendMessage
	//instead of calling Send directly on the grpc stream
	d.chatMutex.Lock()
	defer d.chatMutex.Unlock()
	peerLogger.Debugf("Sending message to stream of type: %s ", msg.Type)
	err := d.ChatStream.Send(msg)
	if err != nil {
		return fmt.Errorf("Error Sending message through ChatStream: %s", err)
	}
	return nil
}

// start starts the Peer server function
func (d *Handler) start() error {

	discPeriod := viper.GetDuration("peer.discovery.period")
	tickChan := time.NewTicker(discPeriod).C
	peerLogger.Debug("Starting Peer discovery service")
	for {
		select {
		case <-tickChan:
			if err := d.SendMessage(&pb.Message{Type: pb.Message_DISC_GET_PEERS}); err != nil {
				peerLogger.Errorf("Error sending %s during handler discovery tick: %s", pb.Message_DISC_GET_PEERS, err)
			}
		case <-d.doneChan:
			peerLogger.Debug("Stopping discovery service")
			return nil
		}
	}
}

// RequestBlocks get the blocks from the other PeerEndpoint based upon supplied SyncBlockRange, will provide them through the returned channel.
// this will also stop writing any received blocks to channels created from Prior calls to RequestBlocks(..)
func (d *Handler) RequestBlocks(syncBlockRange *pb.SyncBlockRange) (<-chan *pb.SyncBlocks, error) {
	d.syncBlocksRequestHandler.Lock()
	defer d.syncBlocksRequestHandler.Unlock()

	d.syncBlocksRequestHandler.reset()
	syncBlockRange.CorrelationId = d.syncBlocksRequestHandler.correlationID

	// Marshal the SyncBlockRange as the payload
	syncBlockRangeBytes, err := proto.Marshal(syncBlockRange)
	if err != nil {
		return nil, fmt.Errorf("Error marshaling syncBlockRange during GetBlocks: %s", err)
	}
	peerLogger.Debugf("Sending %s with Range %s", pb.Message_SYNC_GET_BLOCKS.String(), syncBlockRange)
	if err := d.SendMessage(&pb.Message{Type: pb.Message_SYNC_GET_BLOCKS, Payload: syncBlockRangeBytes}); err != nil {
		return nil, fmt.Errorf("Error sending %s during GetBlocks: %s", pb.Message_SYNC_GET_BLOCKS, err)
	}
	return d.syncBlocksRequestHandler.channel, nil
}

func (d *Handler) beforeSyncGetBlocks(e *fsm.Event) {
	peerLogger.Debugf("Received message: %s", e.Event)
	msg, ok := e.Args[0].(*pb.Message)
	if !ok {
		lerr := fmt.Errorf("Received unexpected message type")
		peerLogger.Info(lerr.Error())
		e.Cancel(&fsm.NoTransitionError{Err: lerr})
		return
	}
	// Start a separate go FUNC to send the blocks per the SyncBlockRange payload
	syncBlockRange := &pb.SyncBlockRange{}
	err := proto.Unmarshal(msg.Payload, syncBlockRange)
	if err != nil {
		lerr := fmt.Errorf("Error unmarshalling SyncBlockRange in GetBlocks: %s", err)
		peerLogger.Info(lerr.Error())
		e.Cancel(&fsm.NoTransitionError{Err: lerr})
		return
	}

	go d.sendBlocks(syncBlockRange)
}

func (d *Handler) beforeSyncBlocks(e *fsm.Event) {
	peerLogger.Debugf("Received message: %s", e.Event)
	msg, ok := e.Args[0].(*pb.Message)
	if !ok {
		e.Cancel(fmt.Errorf("Received unexpected message type"))
		return
	}
	// Forward the received SyncBlocks to the channel
	syncBlocks := &pb.SyncBlocks{}
	err := proto.Unmarshal(msg.Payload, syncBlocks)
	if err != nil {
		e.Cancel(fmt.Errorf("Error unmarshalling SyncBlocks in beforeSyncBlocks: %s", err))
		return
	}

	peerLogger.Debugf("Sending block onto channel for start = %d and end = %d", syncBlocks.Range.Start, syncBlocks.Range.End)

	// Send the message onto the channel, allow for the fact that channel may be closed on send attempt.
	defer func() {
		if x := recover(); x != nil {
			peerLogger.Errorf("Error sending syncBlocks to channel: %v", x)
		}
	}()

	d.syncBlocksRequestHandler.Lock()
	defer d.syncBlocksRequestHandler.Unlock()
	// Use non-blocking send, will WARN if missed message.
	if d.syncBlocksRequestHandler.shouldHandle(syncBlocks.Range.CorrelationId) {
		select {
		case d.syncBlocksRequestHandler.channel <- syncBlocks:
		default:
			peerLogger.Warningf("Did NOT send SyncBlocks message to channel for range: %d - %d", syncBlocks.Range.Start, syncBlocks.Range.End)
			d.syncBlocksRequestHandler.reset()
		}
	} else {
		//Ignore the message, does not match the current correlationId
		peerLogger.Warningf("Ignoring SyncBlocks message with correlationId = %d, blocks %d to %d, as current correlationId = %d", syncBlocks.Range.CorrelationId, syncBlocks.Range.Start, syncBlocks.Range.End, d.syncBlocksRequestHandler.correlationID)
	}
}

// sendBlocks sends the blocks based upon the supplied SyncBlockRange over the stream.
func (d *Handler) sendBlocks(syncBlockRange *pb.SyncBlockRange) {
	peerLogger.Debugf("Sending blocks %d-%d", syncBlockRange.Start, syncBlockRange.End)
	var blockNums []uint64
	if syncBlockRange.Start > syncBlockRange.End {
		// Send in reverse order
		// note that i is a uint so decrementing i below 0 results in an underflow (i becomes uint.MaxValue). Always stop after i == 0
		for i := syncBlockRange.Start; i >= syncBlockRange.End && i <= syncBlockRange.Start; i-- {
			blockNums = append(blockNums, i)
		}
	} else {
		//
		for i := syncBlockRange.Start; i <= syncBlockRange.End; i++ {
			peerLogger.Debugf("Appending to blockNums: %d", i)
			blockNums = append(blockNums, i)
		}
	}
	for _, currBlockNum := range blockNums {
		// Get the Block from
		block, err := d.ledger.GetBlockByNumber(currBlockNum)
		if err != nil {
			peerLogger.Errorf("Error sending blockNum %d: %s", currBlockNum, err)
			break
		}
		// Encode a SyncBlocks into the payload
		syncBlocks := &pb.SyncBlocks{Range: &pb.SyncBlockRange{Start: currBlockNum, End: currBlockNum, CorrelationId: syncBlockRange.CorrelationId}, Blocks: []*pb.Block{block}}
		syncBlocksBytes, err := proto.Marshal(syncBlocks)
		if err != nil {
			peerLogger.Errorf("Error marshalling syncBlocks for BlockNum = %d: %s", currBlockNum, err)
			break
		}
		if err := d.SendMessage(&pb.Message{Type: pb.Message_SYNC_BLOCKS, Payload: syncBlocksBytes}); err != nil {
			peerLogger.Errorf("Error sending blockNum %d: %s", currBlockNum, err)
			break
		}
	}
}

// ----------------------------------------------------------------------------
//
//  State sync Snapshot functionality
//
//
// ----------------------------------------------------------------------------

// RequestStateSnapshot request the state snapshot deltas from the other PeerEndpoint, will provide them through the returned channel.
// this will also stop writing any received syncStateSnapshot(s) to channels created from Prior calls to RequestStateSnapshot()
func (d *Handler) RequestStateSnapshot() (<-chan *pb.SyncStateSnapshot, error) {
	d.snapshotRequestHandler.Lock()
	defer d.snapshotRequestHandler.Unlock()
	// Reset the handler
	d.snapshotRequestHandler.reset()

	// Create the syncStateSnapshotRequest
	syncStateSnapshotRequest := d.snapshotRequestHandler.createRequest()
	syncStateSnapshotRequestBytes, err := proto.Marshal(syncStateSnapshotRequest)
	if err != nil {
		return nil, fmt.Errorf("Error marshaling syncStateSnapshotRequest during GetStateSnapshot: %s", err)
	}
	peerLogger.Debugf("Sending %s with syncStateSnapshotRequest = %s", pb.Message_SYNC_STATE_GET_SNAPSHOT.String(), syncStateSnapshotRequest)
	if err := d.SendMessage(&pb.Message{Type: pb.Message_SYNC_STATE_GET_SNAPSHOT, Payload: syncStateSnapshotRequestBytes}); err != nil {
		return nil, fmt.Errorf("Error sending %s during GetStateSnapshot: %s", pb.Message_SYNC_STATE_GET_SNAPSHOT, err)
	}

	return d.snapshotRequestHandler.channel, nil
}

// beforeSyncStateGetSnapshot triggers the sending of State Snapshot deltas to remote Peer.
func (d *Handler) beforeSyncStateGetSnapshot(e *fsm.Event) {
	peerLogger.Debugf("Received message: %s", e.Event)
	msg, ok := e.Args[0].(*pb.Message)
	if !ok {
		lerr := fmt.Errorf("Received unexpected message type")
		peerLogger.Info(lerr.Error())
		e.Cancel(&fsm.NoTransitionError{Err: lerr})
		return
	}
	// Unmarshall the sync State snapshot request
	syncStateSnapshotRequest := &pb.SyncStateSnapshotRequest{}
	err := proto.Unmarshal(msg.Payload, syncStateSnapshotRequest)
	if err != nil {
		lerr := fmt.Errorf("Error unmarshalling SyncStateSnapshotRequest in beforeSyncStateGetSnapshot: %s", err)
		peerLogger.Info(lerr.Error())
		e.Cancel(&fsm.NoTransitionError{Err: lerr})
		return
	}

	// Start a separate go FUNC to send the State snapshot
	go d.sendStateSnapshot(syncStateSnapshotRequest)
}

// beforeSyncStateSnapshot will write the State Snapshot deltas to the respective channel.
func (d *Handler) beforeSyncStateSnapshot(e *fsm.Event) {
	peerLogger.Debugf("Received message: %s", e.Event)
	msg, ok := e.Args[0].(*pb.Message)
	if !ok {
		e.Cancel(fmt.Errorf("Received unexpected message type"))
		return
	}
	// Forward the received syncStateSnapshot to the channel
	syncStateSnapshot := &pb.SyncStateSnapshot{}
	err := proto.Unmarshal(msg.Payload, syncStateSnapshot)
	if err != nil {
		e.Cancel(fmt.Errorf("Error unmarshalling syncStateSnapshot in beforeSyncStateSnapshot: %s", err))
		return
	}

	// Send the message onto the channel, allow for the fact that channel may be closed on send attempt.
	defer func() {
		if x := recover(); x != nil {
			peerLogger.Errorf("Error sending syncStateSnapshot to channel: %v", x)
		}
	}()
	// Use blocking send and timeout, will WARN and close channel if write times out
	d.snapshotRequestHandler.Lock()
	defer d.snapshotRequestHandler.Unlock()
	timer := time.NewTimer(d.syncSnapshotTimeout)
	// Make sure the correlationID matches
	if d.snapshotRequestHandler.shouldHandle(syncStateSnapshot.Request.CorrelationId) {
		select {
		case d.snapshotRequestHandler.channel <- syncStateSnapshot:
		case <-timer.C:
			// Was not able to write to the channel, in which case the Snapshot stream is incomplete, and must be discarded, closing the channel
			// without sending the terminating message which would have had an empty byte slice.
			peerLogger.Warningf("Did NOT send SyncStateSnapshot message to channel for correlationId = %d, sequence = %d because we timed out reading, closing channel as the message has been discarded", syncStateSnapshot.Request.CorrelationId, syncStateSnapshot.Sequence)
			d.snapshotRequestHandler.reset()
		}
	} else {
		if d.lastIgnoredSnapshotCID == nil || *d.lastIgnoredSnapshotCID < syncStateSnapshot.Request.CorrelationId {
			peerLogger.Warningf("Ignoring SyncStateSnapshot message with correlationId = %d, sequence = %d, as current correlationId = %d, future messages for this (and older ids) will be suppressed", syncStateSnapshot.Request.CorrelationId, syncStateSnapshot.Sequence, d.snapshotRequestHandler.correlationID)
			d.lastIgnoredSnapshotCID = &syncStateSnapshot.Request.CorrelationId
			//Ignore the message, does not match the current correlationId
		}
	}
}

// sendBlocks sends the blocks based upon the supplied SyncBlockRange over the stream.
func (d *Handler) sendStateSnapshot(syncStateSnapshotRequest *pb.SyncStateSnapshotRequest) {
	peerLogger.Debugf("Sending state snapshot with correlationId = %d", syncStateSnapshotRequest.CorrelationId)

	snapshot, err := d.ledger.GetStateSnapshot()
	if err != nil {
		peerLogger.Errorf("Error getting snapshot: %s", err)
		return
	}
	defer snapshot.Release()

	// Iterate over the state deltas and send to requestor
	currBlockNumber := snapshot.GetBlockNumber()
	var sequence uint64
	// Loop through and send the Deltas
	for i := 0; snapshot.Next(); i++ {
		delta := statemgmt.NewStateDelta()
		k, v := snapshot.GetRawKeyValue()
		cID, keyID := statemgmt.DecodeCompositeKey(k)
		delta.Set(cID, keyID, v, nil)

		deltaAsBytes := delta.Marshal()
		// Encode a SyncStateSnapsot into the payload
		sequence = uint64(i)
		syncStateSnapshot := &pb.SyncStateSnapshot{Delta: deltaAsBytes, Sequence: sequence, BlockNumber: currBlockNumber, Request: syncStateSnapshotRequest}

		syncStateSnapshotBytes, err := proto.Marshal(syncStateSnapshot)
		if err != nil {
			peerLogger.Errorf("Error marshalling syncStateSnapsot for BlockNum = %d: %s", currBlockNumber, err)
			break
		}
		if err := d.SendMessage(&pb.Message{Type: pb.Message_SYNC_STATE_SNAPSHOT, Payload: syncStateSnapshotBytes}); err != nil {
			peerLogger.Errorf("Error sending syncStateSnapsot for BlockNum = %d: %s", currBlockNumber, err)
			break
		}
	}

	// Now send the terminating message
	syncStateSnapshot := &pb.SyncStateSnapshot{Delta: []byte{}, Sequence: sequence + 1, BlockNumber: currBlockNumber, Request: syncStateSnapshotRequest}
	syncStateSnapshotBytes, err := proto.Marshal(syncStateSnapshot)
	if err != nil {
		peerLogger.Errorf("Error marshalling terminating syncStateSnapsot message for correlationId = %d, BlockNum = %d: %s", syncStateSnapshotRequest.CorrelationId, currBlockNumber, err)
		return
	}
	if err := d.SendMessage(&pb.Message{Type: pb.Message_SYNC_STATE_SNAPSHOT, Payload: syncStateSnapshotBytes}); err != nil {
		peerLogger.Errorf("Error sending terminating syncStateSnapsot for correlationId = %d, BlockNum = %d: %s", syncStateSnapshotRequest.CorrelationId, currBlockNumber, err)
		return
	}

}

// ----------------------------------------------------------------------------
//
//  State sync Deltas functionality
//
//
// ----------------------------------------------------------------------------

// RequestStateDeltas get the state snapshot deltas from the other PeerEndpoint, will provide them through the returned channel.
// this will also stop writing any received syncStateSnapshot(s) to channels created from Prior calls to GetStateSnapshot()
func (d *Handler) RequestStateDeltas(syncBlockRange *pb.SyncBlockRange) (<-chan *pb.SyncStateDeltas, error) {
	d.syncStateDeltasRequestHandler.Lock()
	defer d.syncStateDeltasRequestHandler.Unlock()
	// Reset the handler
	d.syncStateDeltasRequestHandler.reset()
	syncBlockRange.CorrelationId = d.syncStateDeltasRequestHandler.correlationID

	// Create the syncStateSnapshotRequest
	syncStateDeltasRequest := d.syncStateDeltasRequestHandler.createRequest(syncBlockRange)
	syncStateDeltasRequestBytes, err := proto.Marshal(syncStateDeltasRequest)
	if err != nil {
		return nil, fmt.Errorf("Error marshaling syncStateDeltasRequest during RequestStateDeltas: %s", err)
	}
	peerLogger.Debugf("Sending %s with syncStateDeltasRequest = %s", pb.Message_SYNC_STATE_GET_DELTAS.String(), syncStateDeltasRequest)
	if err := d.SendMessage(&pb.Message{Type: pb.Message_SYNC_STATE_GET_DELTAS, Payload: syncStateDeltasRequestBytes}); err != nil {
		return nil, fmt.Errorf("Error sending %s during RequestStateDeltas: %s", pb.Message_SYNC_STATE_GET_DELTAS, err)
	}

	return d.syncStateDeltasRequestHandler.channel, nil
}

// beforeSyncStateGetDeltas triggers the sending of Get SyncStateDeltas to remote Peer.
func (d *Handler) beforeSyncStateGetDeltas(e *fsm.Event) {
	peerLogger.Debugf("Received message: %s", e.Event)
	msg, ok := e.Args[0].(*pb.Message)
	if !ok {
		lerr := fmt.Errorf("Received unexpected message type")
		peerLogger.Info(lerr.Error())
		e.Cancel(&fsm.NoTransitionError{Err: lerr})
		return
	}
	// Unmarshall the sync State deltas request
	syncStateDeltasRequest := &pb.SyncStateDeltasRequest{}
	err := proto.Unmarshal(msg.Payload, syncStateDeltasRequest)
	if err != nil {
		lerr := fmt.Errorf("Error unmarshalling SyncStateDeltasRequest in beforeSyncStateGetDeltas: %s", err)
		peerLogger.Info(lerr.Error())
		e.Cancel(&fsm.NoTransitionError{Err: lerr})
		return
	}

	// Start a separate go FUNC to send the State Deltas
	go d.sendStateDeltas(syncStateDeltasRequest)
}

// sendBlocks sends the blocks based upon the supplied SyncBlockRange over the stream.
func (d *Handler) sendStateDeltas(syncStateDeltasRequest *pb.SyncStateDeltasRequest) {
	peerLogger.Debugf("Sending state deltas for block range %d-%d", syncStateDeltasRequest.Range.Start, syncStateDeltasRequest.Range.End)
	var blockNums []uint64
	syncBlockRange := syncStateDeltasRequest.Range
	if syncBlockRange.Start > syncBlockRange.End {
		// Send in reverse order
		for i := syncBlockRange.Start; i >= syncBlockRange.End; i-- {
			blockNums = append(blockNums, i)
		}
	} else {
		//
		for i := syncBlockRange.Start; i <= syncBlockRange.End; i++ {
			peerLogger.Debugf("Appending to blockNums: %d", i)
			blockNums = append(blockNums, i)
		}
	}
	for _, currBlockNum := range blockNums {
		// Get the state deltas for Block from coordinator
		stateDelta, err := d.ledger.GetStateDelta(currBlockNum)
		if err != nil {
			peerLogger.Errorf("Error sending stateDelta for blockNum %d: %s", currBlockNum, err)
			break
		}
		if stateDelta == nil {
			peerLogger.Warningf("Requested to send a stateDelta for blockNum %d which has been discarded", currBlockNum)
			break
		}
		// Encode a SyncStateDeltas into the payload
		stateDeltaBytes := stateDelta.Marshal()
		syncStateDeltas := &pb.SyncStateDeltas{Range: &pb.SyncBlockRange{Start: currBlockNum, End: currBlockNum, CorrelationId: syncBlockRange.CorrelationId}, Deltas: [][]byte{stateDeltaBytes}}
		syncStateDeltasBytes, err := proto.Marshal(syncStateDeltas)
		if err != nil {
			peerLogger.Errorf("Error marshalling syncStateDeltas for BlockNum = %d: %s", currBlockNum, err)
			break
		}
		if err := d.SendMessage(&pb.Message{Type: pb.Message_SYNC_STATE_DELTAS, Payload: syncStateDeltasBytes}); err != nil {
			peerLogger.Errorf("Error sending stateDeltas for blockNum %d: %s", currBlockNum, err)
			break
		}
	}
}

func (d *Handler) beforeSyncStateDeltas(e *fsm.Event) {
	peerLogger.Debugf("Received message: %s", e.Event)
	msg, ok := e.Args[0].(*pb.Message)
	if !ok {
		e.Cancel(fmt.Errorf("Received unexpected message type"))
		return
	}
	// Forward the received SyncStateDeltas to the channel
	syncStateDeltas := &pb.SyncStateDeltas{}
	err := proto.Unmarshal(msg.Payload, syncStateDeltas)
	if err != nil {
		e.Cancel(fmt.Errorf("Error unmarshalling SyncStateDeltas in beforeSyncStateDeltas: %s", err))
		return
	}
	peerLogger.Debugf("Sending state delta onto channel for start = %d and end = %d", syncStateDeltas.Range.Start, syncStateDeltas.Range.End)

	// Send the message onto the channel, allow for the fact that channel may be closed on send attempt.
	defer func() {
		if x := recover(); x != nil {
			peerLogger.Errorf("Error sending syncStateDeltas to channel: %v", x)
		}
	}()

	// Use non-blocking send, will WARN and close channel if missed message.
	d.syncStateDeltasRequestHandler.Lock()
	defer d.syncStateDeltasRequestHandler.Unlock()
	if d.syncStateDeltasRequestHandler.shouldHandle(syncStateDeltas.Range.CorrelationId) {
		select {
		case d.syncStateDeltasRequestHandler.channel <- syncStateDeltas:
		default:
			// Was not able to write to the channel, in which case the SyncStateDeltasRequest stream is incomplete, and must be discarded, closing the channel
			peerLogger.Warningf("Did NOT send SyncStateDeltas message to channel for block range %d-%d, closing channel as the message has been discarded", syncStateDeltas.Range.Start, syncStateDeltas.Range.End)
			d.syncStateDeltasRequestHandler.reset()
		}
	} else {
		//Ignore the message, does not match the current correlationId
		peerLogger.Warningf("Ignoring SyncStateDeltas message with correlationId = %d, blocks %d to %d, as current correlationId = %d", syncStateDeltas.Range.CorrelationId, syncStateDeltas.Range.Start, syncStateDeltas.Range.End, d.syncStateDeltasRequestHandler.correlationID)
	}

<<<<<<< HEAD
}


//-----------------------------------------------------------------------------
//
// Sync StateHash
//
//-----------------------------------------------------------------------------
func (d *Handler) RequestStateHash(req *pb.SyncStateHashRequest) (<-chan *pb.SyncStateHash, error) {

	channalHandler := d.stateHashHandler

	channalHandler.Lock()
	defer channalHandler.Unlock()
	// Reset the handler
	channalHandler.reset()
	req.CorrelationId = channalHandler.correlationID

	err := d.submitMessage(pb.Message_SYNC_STATE_HASH_REQUEST, req)

	if err != nil {
		return nil, fmt.Errorf("Error submit Message_SYNC_STATE_HASH_REQUEST during RequestStateHash: %s", err)
	}

	return channalHandler.channel, nil
}

// BlockHeight request
func (d *Handler) beforeSyncStateHashRequest(e *fsm.Event) {
	peerLogger.Debugf("Received message: %s", e.Event)
	msg, ok := e.Args[0].(*pb.Message)
	if !ok {
		e.Cancel(fmt.Errorf("Received unexpected message type"))
		return
	}

	req := &pb.SyncStateHashRequest{}
	err := proto.Unmarshal(msg.Payload, req)
	if err != nil {
		e.Cancel(fmt.Errorf("Error unmarshalling SyncStateHashRequest in beforeSyncStateHashRequest: %s", err))
		return
	}

	if req.Flag == 0 {
		go d.sendBlockHeight(req)
	} else if req.Flag == 1 {
		go d.sendStateHash(req)
	}
}

func (d *Handler) sendStateHash(req *pb.SyncStateHashRequest) {
	peerLogger.Debugf("Sending SyncStateHashRequest for CorrelationId: %d", req.CorrelationId)

	block, err := d.ledger.GetBlockByNumberBySnapshot(req.Syncid, req.BlockNumber)

	if nil != err {
		peerLogger.Warningf("Could not retrieve block %d: %s",
			req.BlockNumber, err)
		return
	}

	resp := &pb.SyncStateHash{
		Request: req,
		StateHash: block.StateHash,
	}

	d.submitMessage(pb.Message_SYNC_STATE_HASH, resp)
}


func (d *Handler) sendBlockHeight(req *pb.SyncStateHashRequest) {
	peerLogger.Debugf("Sending Block Height for CorrelationId: %d", req.CorrelationId)

	blockChainHeight, err := d.ledger.GetBlockchainSizeBySnapshot(req.Syncid)

	if err != nil {
		peerLogger.Errorf("Error getting GetBlockchainInfo for CorrelationId %d: %s",
			req.CorrelationId, err)
		return
	}

	resp := &pb.SyncStateHash{
		Request: req,
		BlockHeight: blockChainHeight,
	}

	d.submitMessage(pb.Message_SYNC_STATE_HASH, resp)
}

func (d *Handler) submitMessage(t pb.Message_Type, msg proto.Message) error {

	msgBytes, err := proto.Marshal(msg)
	if err == nil {
		err = d.SendMessage(&pb.Message{Type: t, Payload: msgBytes})
	}
	if err != nil {
		peerLogger.Errorf("Failed to submit Message<%s><%+v> to <%s>, error: %s",
			t.String(), msg, d.ToPeerEndpoint, err)
	}
	return err
}

func (d *Handler) beforeSyncStateHash(e *fsm.Event) {
	peerLogger.Debugf("Received message: %s", e.Event)
	msg, ok := e.Args[0].(*pb.Message)
	if !ok {
		e.Cancel(fmt.Errorf("Received unexpected message type"))
		return
	}
	// Forward the received SyncStateDeltas to the channel
	response := &pb.SyncStateHash{}
	err := proto.Unmarshal(msg.Payload, response)
	if err != nil {
		e.Cancel(fmt.Errorf("Error unmarshalling SyncStateHash in beforeSyncStateHash: %s", err))
		return
	}
	peerLogger.Infof("Received SyncStateHash: <%+v>", response)

	// Send the message onto the channel, allow for the fact that channel may be closed on send attempt.
	defer func() {
		if x := recover(); x != nil {
			peerLogger.Errorf("Error sending SyncStateHash to channel: %v", x)
		}
	}()

	channalHandler := d.stateHashHandler
	// Use non-blocking send, will WARN and close channel if missed message.
	channalHandler.Lock()
	defer channalHandler.Unlock()
	if channalHandler.shouldHandle(response.Request.CorrelationId) {
		select {
		case channalHandler.channel <- response:
		default:
			peerLogger.Warningf("Did NOT send SyncStateHash message to channel for CorrelationId %d, " +
				"closing channel as the message has been discarded", response.Request.CorrelationId)
			channalHandler.reset()
		}
	} else {
		peerLogger.Warningf("Ignoring SyncStateHash message<%+v>, as current correlationId = %d",
			response,
			channalHandler.correlationID)
	}

}





=======
}
>>>>>>> 0782709c
<|MERGE_RESOLUTION|>--- conflicted
+++ resolved
@@ -768,8 +768,8 @@
 		peerLogger.Warningf("Ignoring SyncStateDeltas message with correlationId = %d, blocks %d to %d, as current correlationId = %d", syncStateDeltas.Range.CorrelationId, syncStateDeltas.Range.Start, syncStateDeltas.Range.End, d.syncStateDeltasRequestHandler.correlationID)
 	}
 
-<<<<<<< HEAD
-}
+}
+
 
 
 //-----------------------------------------------------------------------------
@@ -777,147 +777,141 @@
 // Sync StateHash
 //
 //-----------------------------------------------------------------------------
-func (d *Handler) RequestStateHash(req *pb.SyncStateHashRequest) (<-chan *pb.SyncStateHash, error) {
-
-	channalHandler := d.stateHashHandler
-
-	channalHandler.Lock()
-	defer channalHandler.Unlock()
-	// Reset the handler
-	channalHandler.reset()
-	req.CorrelationId = channalHandler.correlationID
-
-	err := d.submitMessage(pb.Message_SYNC_STATE_HASH_REQUEST, req)
-
-	if err != nil {
-		return nil, fmt.Errorf("Error submit Message_SYNC_STATE_HASH_REQUEST during RequestStateHash: %s", err)
-	}
-
-	return channalHandler.channel, nil
-}
-
-// BlockHeight request
-func (d *Handler) beforeSyncStateHashRequest(e *fsm.Event) {
-	peerLogger.Debugf("Received message: %s", e.Event)
-	msg, ok := e.Args[0].(*pb.Message)
-	if !ok {
-		e.Cancel(fmt.Errorf("Received unexpected message type"))
-		return
-	}
-
-	req := &pb.SyncStateHashRequest{}
-	err := proto.Unmarshal(msg.Payload, req)
-	if err != nil {
-		e.Cancel(fmt.Errorf("Error unmarshalling SyncStateHashRequest in beforeSyncStateHashRequest: %s", err))
-		return
-	}
-
-	if req.Flag == 0 {
-		go d.sendBlockHeight(req)
-	} else if req.Flag == 1 {
-		go d.sendStateHash(req)
-	}
-}
-
-func (d *Handler) sendStateHash(req *pb.SyncStateHashRequest) {
-	peerLogger.Debugf("Sending SyncStateHashRequest for CorrelationId: %d", req.CorrelationId)
-
-	block, err := d.ledger.GetBlockByNumberBySnapshot(req.Syncid, req.BlockNumber)
-
-	if nil != err {
-		peerLogger.Warningf("Could not retrieve block %d: %s",
-			req.BlockNumber, err)
-		return
-	}
-
-	resp := &pb.SyncStateHash{
-		Request: req,
-		StateHash: block.StateHash,
-	}
-
-	d.submitMessage(pb.Message_SYNC_STATE_HASH, resp)
-}
-
-
-func (d *Handler) sendBlockHeight(req *pb.SyncStateHashRequest) {
-	peerLogger.Debugf("Sending Block Height for CorrelationId: %d", req.CorrelationId)
-
-	blockChainHeight, err := d.ledger.GetBlockchainSizeBySnapshot(req.Syncid)
-
-	if err != nil {
-		peerLogger.Errorf("Error getting GetBlockchainInfo for CorrelationId %d: %s",
-			req.CorrelationId, err)
-		return
-	}
-
-	resp := &pb.SyncStateHash{
-		Request: req,
-		BlockHeight: blockChainHeight,
-	}
-
-	d.submitMessage(pb.Message_SYNC_STATE_HASH, resp)
-}
-
-func (d *Handler) submitMessage(t pb.Message_Type, msg proto.Message) error {
-
-	msgBytes, err := proto.Marshal(msg)
-	if err == nil {
-		err = d.SendMessage(&pb.Message{Type: t, Payload: msgBytes})
-	}
-	if err != nil {
-		peerLogger.Errorf("Failed to submit Message<%s><%+v> to <%s>, error: %s",
-			t.String(), msg, d.ToPeerEndpoint, err)
-	}
-	return err
-}
-
-func (d *Handler) beforeSyncStateHash(e *fsm.Event) {
-	peerLogger.Debugf("Received message: %s", e.Event)
-	msg, ok := e.Args[0].(*pb.Message)
-	if !ok {
-		e.Cancel(fmt.Errorf("Received unexpected message type"))
-		return
-	}
-	// Forward the received SyncStateDeltas to the channel
-	response := &pb.SyncStateHash{}
-	err := proto.Unmarshal(msg.Payload, response)
-	if err != nil {
-		e.Cancel(fmt.Errorf("Error unmarshalling SyncStateHash in beforeSyncStateHash: %s", err))
-		return
-	}
-	peerLogger.Infof("Received SyncStateHash: <%+v>", response)
-
-	// Send the message onto the channel, allow for the fact that channel may be closed on send attempt.
-	defer func() {
-		if x := recover(); x != nil {
-			peerLogger.Errorf("Error sending SyncStateHash to channel: %v", x)
-		}
-	}()
-
-	channalHandler := d.stateHashHandler
-	// Use non-blocking send, will WARN and close channel if missed message.
-	channalHandler.Lock()
-	defer channalHandler.Unlock()
-	if channalHandler.shouldHandle(response.Request.CorrelationId) {
-		select {
-		case channalHandler.channel <- response:
-		default:
-			peerLogger.Warningf("Did NOT send SyncStateHash message to channel for CorrelationId %d, " +
-				"closing channel as the message has been discarded", response.Request.CorrelationId)
-			channalHandler.reset()
-		}
-	} else {
-		peerLogger.Warningf("Ignoring SyncStateHash message<%+v>, as current correlationId = %d",
-			response,
-			channalHandler.correlationID)
-	}
-
-}
-
-
-
-
-
-=======
-}
->>>>>>> 0782709c
+//func (d *Handler) RequestStateHash(req *pb.SyncStateHashRequest) (<-chan *pb.SyncStateHash, error) {
+//
+//	channalHandler := d.stateHashHandler
+//
+//	channalHandler.Lock()
+//	defer channalHandler.Unlock()
+//	// Reset the handler
+//	channalHandler.reset()
+//	req.CorrelationId = channalHandler.correlationID
+//
+//	err := d.submitMessage(pb.Message_SYNC_STATE_HASH_REQUEST, req)
+//
+//	if err != nil {
+//		return nil, fmt.Errorf("Error submit Message_SYNC_STATE_HASH_REQUEST during RequestStateHash: %s", err)
+//	}
+//
+//	return channalHandler.channel, nil
+//}
+//
+//// BlockHeight request
+//func (d *Handler) beforeSyncStateHashRequest(e *fsm.Event) {
+//	peerLogger.Debugf("Received message: %s", e.Event)
+//	msg, ok := e.Args[0].(*pb.Message)
+//	if !ok {
+//		e.Cancel(fmt.Errorf("Received unexpected message type"))
+//		return
+//	}
+//
+//	req := &pb.SyncStateHashRequest{}
+//	err := proto.Unmarshal(msg.Payload, req)
+//	if err != nil {
+//		e.Cancel(fmt.Errorf("Error unmarshalling SyncStateHashRequest in beforeSyncStateHashRequest: %s", err))
+//		return
+//	}
+//
+//	if req.Flag == 0 {
+//		go d.sendBlockHeight(req)
+//	} else if req.Flag == 1 {
+//		go d.sendStateHash(req)
+//	}
+//}
+//
+//func (d *Handler) sendStateHash(req *pb.SyncStateHashRequest) {
+//	peerLogger.Debugf("Sending SyncStateHashRequest for CorrelationId: %d", req.CorrelationId)
+//
+//	block, err := d.ledger.GetBlockByNumberBySnapshot(req.Syncid, req.BlockNumber)
+//
+//	if nil != err {
+//		peerLogger.Warningf("Could not retrieve block %d: %s",
+//			req.BlockNumber, err)
+//		return
+//	}
+//
+//	resp := &pb.SyncStateHash{
+//		Request: req,
+//		StateHash: block.StateHash,
+//	}
+//
+//	d.submitMessage(pb.Message_SYNC_STATE_HASH, resp)
+//}
+//
+//
+//func (d *Handler) sendBlockHeight(req *pb.SyncStateHashRequest) {
+//	peerLogger.Debugf("Sending Block Height for CorrelationId: %d", req.CorrelationId)
+//
+//	blockChainHeight, err := d.ledger.GetBlockchainSizeBySnapshot(req.Syncid)
+//
+//	if err != nil {
+//		peerLogger.Errorf("Error getting GetBlockchainInfo for CorrelationId %d: %s",
+//			req.CorrelationId, err)
+//		return
+//	}
+//
+//	resp := &pb.SyncStateHash{
+//		Request: req,
+//		BlockHeight: blockChainHeight,
+//	}
+//
+//	d.submitMessage(pb.Message_SYNC_STATE_HASH, resp)
+//}
+//
+//func (d *Handler) submitMessage(t pb.Message_Type, msg proto.Message) error {
+//
+//	msgBytes, err := proto.Marshal(msg)
+//	if err == nil {
+//		err = d.SendMessage(&pb.Message{Type: t, Payload: msgBytes})
+//	}
+//	if err != nil {
+//		peerLogger.Errorf("Failed to submit Message<%s><%+v> to <%s>, error: %s",
+//			t.String(), msg, d.ToPeerEndpoint, err)
+//	}
+//	return err
+//}
+//
+//func (d *Handler) beforeSyncStateHash(e *fsm.Event) {
+//	peerLogger.Debugf("Received message: %s", e.Event)
+//	msg, ok := e.Args[0].(*pb.Message)
+//	if !ok {
+//		e.Cancel(fmt.Errorf("Received unexpected message type"))
+//		return
+//	}
+//	// Forward the received SyncStateDeltas to the channel
+//	response := &pb.SyncStateHash{}
+//	err := proto.Unmarshal(msg.Payload, response)
+//	if err != nil {
+//		e.Cancel(fmt.Errorf("Error unmarshalling SyncStateHash in beforeSyncStateHash: %s", err))
+//		return
+//	}
+//	peerLogger.Infof("Received SyncStateHash: <%+v>", response)
+//
+//	// Send the message onto the channel, allow for the fact that channel may be closed on send attempt.
+//	defer func() {
+//		if x := recover(); x != nil {
+//			peerLogger.Errorf("Error sending SyncStateHash to channel: %v", x)
+//		}
+//	}()
+//
+//	channalHandler := d.stateHashHandler
+//	// Use non-blocking send, will WARN and close channel if missed message.
+//	channalHandler.Lock()
+//	defer channalHandler.Unlock()
+//	if channalHandler.shouldHandle(response.Request.CorrelationId) {
+//		select {
+//		case channalHandler.channel <- response:
+//		default:
+//			peerLogger.Warningf("Did NOT send SyncStateHash message to channel for CorrelationId %d, " +
+//				"closing channel as the message has been discarded", response.Request.CorrelationId)
+//			channalHandler.reset()
+//		}
+//	} else {
+//		peerLogger.Warningf("Ignoring SyncStateHash message<%+v>, as current correlationId = %d",
+//			response,
+//			channalHandler.correlationID)
+//	}
+//
+//}
+
+
