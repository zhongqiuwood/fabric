--- conflicted
+++ resolved
@@ -164,21 +164,8 @@
 // EngineFactory for creating new engines
 type EngineFactory func(Peer) (Engine, error)
 
-type SyncEvent struct {
-	Ctx context.Context
-	TargetState []byte
-	Peer *pb.PeerID
-}
-
-type SyncEventCallback struct {
-	Err error
-}
-
 // Impl implementation of the Peer service
 type Impl struct {
-	SyncEvent            chan *SyncEvent
-	SyncEventCallback    chan *SyncEventCallback
-
 	self  *pb.PeerEndpoint
 	pctx  context.Context
 	onEnd context.CancelFunc
@@ -272,9 +259,8 @@
 	peer.pctx = pctx
 	peer.onEnd = endf
 
-
-	peer.gossipStub = pb.NewStreamStub(gossipstub.GetDefaultFactory(), "gossipStub")
-	peer.syncStub = pb.NewStreamStub(syncstub.GetDefaultFactory(), "syncStub")
+	peer.gossipStub = pb.NewStreamStub(gossipstub.GetDefaultFactory(), self.ID)
+	peer.syncStub = pb.NewStreamStub(syncstub.GetDefaultFactory(), self.ID)
 
 	//mapping of all streamstubs above:
 	peer.streamStubs = map[string]*pb.StreamStub{
@@ -285,9 +271,6 @@
 	peer.streamFilters = map[string]StreamFilter{
 		"sync": syncstub.StreamFilter{self},
 	}
-
-	peer.SyncEvent = make(chan *SyncEvent, 1)
-	peer.SyncEventCallback = make(chan *SyncEventCallback, 1)
 
 	return peer
 }
@@ -502,9 +485,6 @@
 	peerLogger.Debugf("registered handler with key: %s, active: %t", key, initiated)
 
 	if !initiated {
-
-		peerLogger.Debugf("registered handler with key: %s, active: %t", key, initiated)
-
 		return nil
 	}
 
@@ -517,8 +497,6 @@
 	} else {
 		for name, stub := range p.streamStubs {
 
-			peerLogger.Debugf("loop streamhandler %s for remote peer %s", name, key.GetName())
-
 			//do filter first
 			ep, _ := messageHandler.To()
 			if filter, ok := p.streamFilters[name]; ok && !filter.QualitifiedPeer(&ep) {
@@ -527,20 +505,13 @@
 				continue
 			}
 
-			go func(conn *grpc.ClientConn, name string, stubTmp *pb.StreamStub) {
-
+			go func(conn *grpc.ClientConn, stub *pb.StreamStub, name string) {
 				peerLogger.Debugf("start <%s> streamhandler for peer %s", name, key.GetName())
-
-				err := stubTmp.HandleClient(conn, key, p.self.ID)
+				err := stub.HandleClient(conn, key)
 				if err != nil {
-					peerLogger.Errorf("<%s> streamhandler fail: %s", name, err)
+					peerLogger.Errorf("streamhandler <%s> fail: %s", name, err)
 				}
-<<<<<<< HEAD
-			}(v.(*grpc.ClientConn), p.self.ID)
-=======
-			}(v.(*grpc.ClientConn), name, stub)
-
->>>>>>> 13615757
+			}(v.(*grpc.ClientConn), stub, name)
 		}
 	}
 
