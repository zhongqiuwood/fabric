package statesync

import (
	"github.com/abchain/fabric/core/ledger"
	"github.com/abchain/fabric/core/ledger/statemgmt"
	_ "github.com/abchain/fabric/core/ledger/statemgmt"
	"github.com/abchain/fabric/flogging"
	pb "github.com/abchain/fabric/protos"
	"github.com/looplab/fsm"
)

type stateServer struct {
	parent        *stateSyncHandler
	ledger        *ledger.LedgerSnapshot
	correlationId uint64
	pit           statemgmt.PartialRangeIterator
}


func newStateServer(h *stateSyncHandler) (s *stateServer) {

	s = &stateServer{
		parent: h,
	}
	l, _ := ledger.GetLedger()
	s.ledger = l.CreateSnapshot()
<<<<<<< HEAD
=======

	pit, _ := s.ledger.GetParitalRangeIterator(nil)

	s.pit = pit
>>>>>>> f509019f
	return

}

//---------------------------------------------------------------------------
// 2. acknowledge query request
//---------------------------------------------------------------------------
func (server *stateServer) beforeQuery(e *fsm.Event) {

	payloadMsg := &pb.SyncStateQuery{}
	syncMsg := server.parent.onRecvSyncMsg(e, payloadMsg)
	if syncMsg == nil || server.correlationId != syncMsg.CorrelationId {
		return
	}

	block, err := server.ledger.GetBlockByNumber(payloadMsg.BlockHeight)
	if err != nil {
		server.ledger.Release()
		e.Cancel(err)
		return
	}

	resp := &pb.SyncStateResp{}
	resp.BlockHeight = payloadMsg.BlockHeight
	resp.Statehash = block.StateHash

	err = server.parent.sendSyncMsg(e, pb.SyncMsg_SYNC_SESSION_QUERY_ACK, resp)
	if err != nil {
		server.ledger.Release()
	}
}

//---------------------------------------------------------------------------
// 3. acknowledge sync block request
//---------------------------------------------------------------------------
//func (server *stateServer) beforeGetBlocks(e *fsm.Event) {
//	payloadMsg := &pb.SyncBlockRange{}
//	syncMsg := server.parent.onRecvSyncMsg(e, payloadMsg)
//	if syncMsg == nil || server.correlationId != syncMsg.CorrelationId {
//		return
//	}
//
//	go server.sendBlocks(e, payloadMsg)
//}

//---------------------------------------------------------------------------
// 4. acknowledge sync detal request
//---------------------------------------------------------------------------
func (server *stateServer) beforeGetDeltas(e *fsm.Event) {
	payloadMsg := &pb.SyncStateDeltasRequest{}
	syncMsg := server.parent.onRecvSyncMsg(e, payloadMsg)
	if syncMsg == nil || server.correlationId != syncMsg.CorrelationId {
		return
	}

	go server.sendStateDeltas(e, payloadMsg)
}

func (server *stateServer) enterServe(e *fsm.Event) {
	stateUpdate := "enterServe"
	server.dumpStateUpdate(stateUpdate)
}

func (server *stateServer) leaveServe(e *fsm.Event) {
	stateUpdate := "leaveServe"
	server.dumpStateUpdate(stateUpdate)
}

func (sts *stateServer) dumpStateUpdate(stateUpdate string) {
	logger.Debugf("%s: StateServer Syncing state update: %s. correlationId<%d>, remotePeerId<%s>", flogging.GoRDef,
		stateUpdate, sts.correlationId, sts.parent.remotePeerIdName())
}


//---------------------------------------------------------------------------
// 5. acknowledge sync end
//---------------------------------------------------------------------------
func (server *stateServer) beforeSyncEnd(e *fsm.Event) {
	syncMsg := server.parent.onRecvSyncMsg(e, nil)
	if syncMsg == nil || server.correlationId != syncMsg.CorrelationId {
		return
	}

	server.ledger.Release()
}


func (d *stateServer) sendStateDeltas(e *fsm.Event, syncStateDeltasRequest *pb.SyncStateDeltasRequest) {
	logger.Debugf("Sending state deltas for block range %d-%d", syncStateDeltasRequest.Range.Start,
		syncStateDeltasRequest.Range.End)
	var blockNums []uint64
	syncBlockRange := syncStateDeltasRequest.Range
	if syncBlockRange.Start > syncBlockRange.End {
		// Send in reverse order
		for i := syncBlockRange.Start; i >= syncBlockRange.End; i-- {
			blockNums = append(blockNums, i)
		}
	} else {
		//
		for i := syncBlockRange.Start; i <= syncBlockRange.End; i++ {
			logger.Debugf("%s: Appending to blockNums: %d", flogging.GoRDef, i)
			blockNums = append(blockNums, i)
		}
	}

	for _, currBlockNum := range blockNums {

		block, err := d.ledger.GetBlockByNumber(currBlockNum)
		if err != nil {
			logger.Errorf("Error sending blockNum %d: %s", currBlockNum, err)
			break
		}

		// Get the state deltas for Block from coordinator
		stateDelta, err := d.ledger.GetStateDelta(currBlockNum)
		if err != nil {
			logger.Errorf("Error sending stateDelta for blockNum %d: %s", currBlockNum, err)
			break
		}
		if stateDelta == nil {
			logger.Warningf("Requested to send a stateDelta for blockNum %d which has been discarded",
				currBlockNum)
			break
		}

		stateDeltaBytes := stateDelta.Marshal()

		blockState := &pb.BlockState{StateDelta: stateDeltaBytes, Block: block}
		syncStateDeltas := &pb.SyncBlockState{
			Range:    &pb.SyncBlockRange{Start: currBlockNum, End: currBlockNum, CorrelationId: syncBlockRange.CorrelationId},
			Syncdata: []*pb.BlockState{blockState}}

		if err := d.parent.sendSyncMsg(e, pb.SyncMsg_SYNC_SESSION_DELTAS_ACK, syncStateDeltas); err != nil {
			logger.Errorf("Error sending stateDeltas for blockNum %d: %s", currBlockNum, err)
			break
		}
		logger.Debugf("Successfully sent stateDeltas for blockNum %d", currBlockNum)
	}
}


// sendBlocks sends the blocks based upon the supplied SyncBlockRange over the stream.
//func (d *stateServer) sendBlocks(e *fsm.Event, syncBlockRange *pb.SyncBlockRange) {
//	logger.Infof("Sending blocks %d-%d", syncBlockRange.Start, syncBlockRange.End)
//	var blockNums []uint64
//	if syncBlockRange.Start > syncBlockRange.End {
//		// Send in reverse order
//		// note that i is a uint so decrementing i below 0 results in an underflow
//		// (i becomes uint.MaxValue). Always stop after i == 0
//		for i := syncBlockRange.Start; i >= syncBlockRange.End && i <= syncBlockRange.Start; i-- {
//			blockNums = append(blockNums, i)
//		}
//	} else {
//		for i := syncBlockRange.Start; i <= syncBlockRange.End; i++ {
//			logger.Debugf("%s: Appending to blockNums: %d", flogging.GoRDef, i)
//			blockNums = append(blockNums, i)
//		}
//	}
//
//	for _, currBlockNum := range blockNums {
//		// Get the Block from
//		block, err := d.ledger.GetBlockByNumber(currBlockNum)
//		if err != nil {
//			logger.Errorf("Error sending blockNum %d: %s", currBlockNum, err)
//			break
//		}
//		// Encode a SyncBlocks into the payload
//		syncBlocks := &pb.SyncBlocks{Range: &pb.SyncBlockRange{Start: currBlockNum, End: currBlockNum,
//			CorrelationId: syncBlockRange.CorrelationId}, Blocks: []*pb.Block{block}}
//
//		logger.Infof("sendSyncMsg SyncMsg_SYNC_SESSION_BLOCKS blockNums: %d", currBlockNum)
//
//		err = d.parent.sendSyncMsg(e, pb.SyncMsg_SYNC_SESSION_BLOCKS, syncBlocks)
//
//		if err != nil {
//			logger.Errorf("Error sending blockNum %d: %s", currBlockNum, err)
//			break
//		}
//	}
//}<|MERGE_RESOLUTION|>--- conflicted
+++ resolved
@@ -16,7 +16,6 @@
 	pit           statemgmt.PartialRangeIterator
 }
 
-
 func newStateServer(h *stateSyncHandler) (s *stateServer) {
 
 	s = &stateServer{
@@ -24,13 +23,10 @@
 	}
 	l, _ := ledger.GetLedger()
 	s.ledger = l.CreateSnapshot()
-<<<<<<< HEAD
-=======
 
 	pit, _ := s.ledger.GetParitalRangeIterator(nil)
 
 	s.pit = pit
->>>>>>> f509019f
 	return
 
 }
@@ -104,7 +100,6 @@
 		stateUpdate, sts.correlationId, sts.parent.remotePeerIdName())
 }
 
-
 //---------------------------------------------------------------------------
 // 5. acknowledge sync end
 //---------------------------------------------------------------------------
@@ -116,7 +111,6 @@
 
 	server.ledger.Release()
 }
-
 
 func (d *stateServer) sendStateDeltas(e *fsm.Event, syncStateDeltasRequest *pb.SyncStateDeltasRequest) {
 	logger.Debugf("Sending state deltas for block range %d-%d", syncStateDeltasRequest.Range.Start,
@@ -170,7 +164,6 @@
 		logger.Debugf("Successfully sent stateDeltas for blockNum %d", currBlockNum)
 	}
 }
-
 
 // sendBlocks sends the blocks based upon the supplied SyncBlockRange over the stream.
 //func (d *stateServer) sendBlocks(e *fsm.Event, syncBlockRange *pb.SyncBlockRange) {
