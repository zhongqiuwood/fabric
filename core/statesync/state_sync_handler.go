package statesync

import (
	"fmt"
	"github.com/abchain/fabric/core/ledger"
	"github.com/abchain/fabric/flogging"
	pb "github.com/abchain/fabric/protos"
	"github.com/golang/protobuf/proto"
	"github.com/looplab/fsm"
	"github.com/spf13/viper"
	_ "github.com/spf13/viper"
	"golang.org/x/net/context"
)

func init() {
}

type stateSyncHandler struct {
	remotePeerId *pb.PeerID
	fsmHandler   *fsm.FSM
	server       *stateServer
	client       *syncer
	streamStub   *pb.StreamStub
	ledger       *ledger.Ledger
}

type ErrHandlerFatal struct {
	error
}

func newStateSyncHandler(remoterId *pb.PeerID, l *ledger.Ledger, sstub *pb.StreamStub) pb.StreamHandlerImpl {
	logger.Debug("create handler for peer", remoterId)

	h := &stateSyncHandler{
		remotePeerId: remoterId,
		streamStub:   sstub,
		ledger:       l,
	}
	h.fsmHandler = newFsmHandler(h)
	return h
}

func (syncHandler *stateSyncHandler) runSyncBlock(ctx context.Context, targetState []byte) error {

	syncHandler.client = newSyncer(ctx, syncHandler)

	defer logger.Infof("[%s]: Exit. Remote peer <%s>", flogging.GoRDef, syncHandler.remotePeerIdName())
	defer syncHandler.fini()

	logger.Infof("[%s]: Enter. Remote peer <%s>", flogging.GoRDef, syncHandler.remotePeerIdName())
	//---------------------------------------------------------------------------
	// 1. query
	//---------------------------------------------------------------------------
	mostRecentIdenticalHistoryPosition, endBlockNumber, err := syncHandler.client.getSyncTargetBlockNumber()

	if mostRecentIdenticalHistoryPosition >= endBlockNumber {
		logger.Infof("[%s]: No sync required. mostRecentIdenticalHistoryPosition: %d, endBlockNumber: %d",
			flogging.GoRDef, mostRecentIdenticalHistoryPosition, endBlockNumber)
		return nil
	}

	if err != nil {
		logger.Errorf("[%s]: getSyncTargetBlockNumber err: %s", flogging.GoRDef, err)
		return err
	}

	startBlockNumber := mostRecentIdenticalHistoryPosition + 1

	logger.Infof("[%s]: Query completed. Most recent identical block: %d, target block number: <%d-%d>",
		flogging.GoRDef, mostRecentIdenticalHistoryPosition, startBlockNumber, endBlockNumber)

	//---------------------------------------------------------------------------
	// 2. switch to the right checkpoint
	//---------------------------------------------------------------------------
	enableStatesyncTest := viper.GetBool("peer.enableStatesyncTest")
	if !enableStatesyncTest {

		checkpointPosition, err := syncHandler.client.switchToBestCheckpoint(mostRecentIdenticalHistoryPosition)
		if err != nil {
			logger.Errorf("[%s]: InitiateSync, switchToBestCheckpoint err: %s", flogging.GoRDef, err)

			return err
		}
		startBlockNumber = checkpointPosition + 1
		logger.Infof("[%s]: InitiateSync, switch done, startBlockNumber<%d>, endBlockNumber<%d>",
			flogging.GoRDef, startBlockNumber, endBlockNumber)
	}
	//---------------------------------------------------------------------------
	// 3. sync detals & blocks
	//---------------------------------------------------------------------------
	// go to syncdelta state
	syncHandler.fsmHandler.Event(enterGetDelta)
	handler := newBlockMessageHandler(startBlockNumber, endBlockNumber, syncHandler.client)
	syncHandler.client.syncMessageHandler = handler
	err = syncHandler.client.executeSync()

	if err != nil {
		logger.Errorf("[%s]: Failed to sync state detals. err: %s", flogging.GoRDef, err)
		return err
	}
	logger.Infof("[%s]: Sync state detals completed successfully!", flogging.GoRDef)

	return err
}

//---------------------------------------------------------------------------
// 1. acknowledge sync start request
//---------------------------------------------------------------------------
func (syncHandler *stateSyncHandler) beforeSyncStart(e *fsm.Event) {

	logger.Infof("[%s]: sync beforeSyncStart done", flogging.GoRDef)

	startRequest := &pb.SyncStartRequest{}
	syncMsg := syncHandler.onRecvSyncMsg(e, startRequest)

	if syncMsg == nil {
		e.Cancel(fmt.Errorf("unexpected sync message"))
		return
	}

	syncHandler.server = newStateServer(syncHandler)
	syncHandler.server.correlationId = syncMsg.CorrelationId
	resp := &pb.SyncStartResponse{}

	var err error
	if startRequest.PayloadType == pb.SyncType_SYNC_BLOCK {
		resp.BlockHeight, err = syncHandler.server.ledger.GetBlockchainSize()
	} else if startRequest.PayloadType == pb.SyncType_SYNC_STATE {
<<<<<<< HEAD
		err = syncHandler.server.verifySyncStateReq(startRequest)
=======
		err = syncHandler.server.verifySyncStateReq(startRequest, resp)
		// TODO: A: send metaData and root hash
		//       B: ok
>>>>>>> f509019f
	}

	if err != nil {
		resp.RejectedReason = fmt.Sprintf("%s", err)
		logger.Errorf("[%s]: RejectedReason: %s", flogging.GoRDef, resp.RejectedReason)
		e.Cancel(err)
	}

	err = syncHandler.sendSyncMsg(e, pb.SyncMsg_SYNC_SESSION_START_ACK, resp)
	if err != nil {
		syncHandler.server.ledger.Release()
	}
}

func (syncHandler *stateSyncHandler) fini() {

	err := syncHandler.sendSyncMsg(nil, pb.SyncMsg_SYNC_SESSION_END, nil)
	if err != nil {
		logger.Errorf("[%s]: sendSyncMsg SyncMsg_SYNC_SESSION_END err: %s", flogging.GoRDef, err)
	}

	syncHandler.fsmHandler.Event(enterSyncFinish)
}

func (syncHandler *stateSyncHandler) sendSyncMsg(e *fsm.Event, msgType pb.SyncMsg_Type, payloadMsg proto.Message) error {

	logger.Debugf("%s: <%s> to <%s>", flogging.GoRDef, msgType.String(), syncHandler.remotePeerIdName())
	var data = []byte(nil)

	if payloadMsg != nil {
		tmp, err := proto.Marshal(payloadMsg)

		if err != nil {
			lerr := fmt.Errorf("Error Marshalling payload message for <%s>: %s", msgType.String(), err)
			logger.Info(lerr.Error())
			if e != nil {
				e.Cancel(&fsm.NoTransitionError{Err: lerr})
			}
			return lerr
		}
		data = tmp
	}

	stream := syncHandler.streamStub.PickHandler(syncHandler.remotePeerId)

	if stream == nil {
		return fmt.Errorf("Failed to pick handler: %s", syncHandler.remotePeerId)
	}

	err := stream.SendMessage(&pb.SyncMsg{
		Type:    msgType,
		Payload: data})

	if err != nil {
		logger.Errorf("Error sending %s : %s", msgType, err)
	}

	return err
}

func (syncHandler *stateSyncHandler) onRecvSyncMsg(e *fsm.Event, payloadMsg proto.Message) *pb.SyncMsg {

	logger.Debugf("%s: from <%s>", flogging.GoRDef, syncHandler.remotePeerIdName())

	if _, ok := e.Args[0].(*pb.SyncMsg); !ok {
		e.Cancel(fmt.Errorf("Received unexpected sync message type"))
		return nil
	}
	msg := e.Args[0].(*pb.SyncMsg)

	if payloadMsg != nil {
		err := proto.Unmarshal(msg.Payload, payloadMsg)
		if err != nil {
			e.Cancel(fmt.Errorf("Error unmarshalling %s: %s", msg.Type.String(), err))
			return nil
		}
	}

	logger.Debugf("<%s> from <%s>", msg.Type.String(), syncHandler.remotePeerIdName())
	return msg
}

func (h *stateSyncHandler) leaveIdle(e *fsm.Event) {

	stateUpdate := "leaveIdle"
	h.dumpStateUpdate(stateUpdate)
}

func (h *stateSyncHandler) enterIdle(e *fsm.Event) {

	stateUpdate := "enterIdle"
	h.dumpStateUpdate(stateUpdate)

	if h.client != nil {
		h.client.fini()
	}

}

func (h *stateSyncHandler) dumpStateUpdate(stateUpdate string) {
	logger.Debugf("%s: StateSyncHandler Syncing state update: %s. correlationId<%d>, remotePeerId<%s>", flogging.GoRDef,
		stateUpdate, 0, h.remotePeerIdName())
}

func (h *stateSyncHandler) remotePeerIdName() string {
	return h.remotePeerId.GetName()
}

func (h *stateSyncHandler) Stop() { return }

func (h *stateSyncHandler) Tag() string { return "StateSyncStub" }

func (h *stateSyncHandler) EnableLoss() bool { return false }

func (h *stateSyncHandler) NewMessage() proto.Message { return new(pb.SyncMsg) }

func (h *stateSyncHandler) HandleMessage(m proto.Message) error {

	wrapmsg := m.(*pb.SyncMsg)

	err := h.fsmHandler.Event(wrapmsg.Type.String(), wrapmsg)

	//CAUTION: DO NOT return error in non-fatal case or you will end the stream
	if err != nil {

		if _, ok := err.(ErrHandlerFatal); ok {
			return err
		}

		msg := fmt.Sprintf("%s", err)
		if "no transition" != msg {
			logger.Errorf("Handle sync message <%s> fail: %s", wrapmsg.Type.String(), err)
		}
	}

	return nil
}

func (h *stateSyncHandler) BeforeSendMessage(proto.Message) error {

	return nil
}

func (h *stateSyncHandler) OnWriteError(e error) {
	logger.Error("Sync handler encounter writer error:", e)
}<|MERGE_RESOLUTION|>--- conflicted
+++ resolved
@@ -126,13 +126,9 @@
 	if startRequest.PayloadType == pb.SyncType_SYNC_BLOCK {
 		resp.BlockHeight, err = syncHandler.server.ledger.GetBlockchainSize()
 	} else if startRequest.PayloadType == pb.SyncType_SYNC_STATE {
-<<<<<<< HEAD
-		err = syncHandler.server.verifySyncStateReq(startRequest)
-=======
 		err = syncHandler.server.verifySyncStateReq(startRequest, resp)
 		// TODO: A: send metaData and root hash
 		//       B: ok
->>>>>>> f509019f
 	}
 
 	if err != nil {
