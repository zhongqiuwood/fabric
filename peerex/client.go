package peerex

import (
	"os"
	"path/filepath"
	"time"
	"bufio"
	"errors"
	"strings"
	"runtime"
	
	"github.com/op/go-logging"
	"github.com/spf13/viper"
	
<<<<<<< HEAD
	"github.com/hyperledger/fabric/core/util"
	"github.com/hyperledger/fabric/flogging"
=======
	"github.com/abchain/fabric/core"
	"github.com/abchain/fabric/core/util"
	"github.com/abchain/fabric/flogging"
>>>>>>> 031166be
)

var logger = logging.MustGetLogger("clientcore")

func InitPeerViper(envprefix string, filename string, configPath ...string) error{
	
	viper.SetEnvPrefix(envprefix)
	viper.AutomaticEnv()
	replacer := strings.NewReplacer(".", "_")
	viper.SetEnvKeyReplacer(replacer)	
	
	for _, c := range configPath {
		viper.AddConfigPath(c)	
	}
	
	viper.SetConfigName(filename) // Name of config file (without extension)

	return viper.ReadInConfig() // Find and read the config file
	
}

func InitLogger(module string) *logging.Logger{
	return logging.MustGetLogger(module)
}

var globalConfigDone = false

type GlobalConfig struct{
	
	EnvPrefix  	   string
	ConfigFileName string	
	ConfigPath 	   []string
	
	LogRole	   string //peer, node, network, chaincode, version, can apply different log level from config file	
}

type fileLog struct{
	backend logging.Backend
	bufwr   bufio.Writer
}

func (fl *fileLog) Log(lv logging.Level, id int, rec *logging.Record) error{
	fl.backend.Log(lv, id, rec)
	return nil	
}

func (_ *GlobalConfig) InitFinished() bool{
	return globalConfigDone
}

<<<<<<< HEAD
func (g GlobalConfig) InitGlobal(stdlog bool) error{
=======
func (g GlobalConfig) InitGlobalWrapper(stdlog bool,
	defaultViperSetting map[string]interface{}) error {

	for k, v := range defaultViperSetting {
		viper.SetDefault(k, v)
	}

	return g.InitGlobal()
}

func (g GlobalConfig) InitGlobal() error{
>>>>>>> 031166be
	
	if globalConfigDone {
		logger.Info("Global initiazation has done ...")
		return nil
	}
	
	if g.EnvPrefix == ""{
		g.EnvPrefix = viperEnvPrefix
	}
	
	if g.ConfigFileName == ""{
		g.ConfigFileName = viperFileName
	}
	
	if g.ConfigPath == nil{
		g.ConfigPath = make([]string, 1, 10)
		g.ConfigPath[0] = "./"// Path to look for the config file in
		// Path to look for the config file in based on GOPATH
		gopath := os.Getenv("GOPATH")
		for _, p := range filepath.SplitList(gopath) {
			peerpath := filepath.Join(p, "src/github.com/abchain/fabric/peer")
			g.ConfigPath = append(g.ConfigPath, peerpath)
		}		
	}
	
	err := InitPeerViper(g.EnvPrefix, g.ConfigFileName, g.ConfigPath...)
	if err != nil{
		return err
	}
	
	//init logger file path
	if !stdlog{
		fpath := util.CanonicalizePath(viper.GetString("peer.fileSystemPath"))
		if fpath == ""{
			return errors.New("No filesystem path is specified but require log-to-file")
		}
		
		flog, err := os.Create(fpath + "log_" + string(time.Now().Format("Mon Jan 2,2006 15-04-05")))
		if err != nil{
			return err
		}
		
		_, err = flog.Write([]byte("test abcdefg "))
		if err != nil{
			return err
		}
		
		backend := logging.NewLogBackend(bufio.NewWriter(flog), "", 0)
		//reset the format in flogging	
		format := logging.MustStringFormatter(
			"%{color}%{time:15:04:05.000} [%{module}] %{shortfunc} -> %{level:.4s} %{id:03x}%{color:reset} %{message}",
		)
		backendFormatter := logging.NewBackendFormatter(backend, format)		
		
		logging.SetBackend(backendFormatter)		
	}
	
	if g.LogRole == "" {
		g.LogRole = "client"
	}
	
	flogging.LoggingInit(g.LogRole)
	
	globalConfigDone = true
	logger.Info("Global init done ...")
	
	return nil
}

func (_ *GlobalConfig) GetPeerFS() string{
	if !globalConfigDone{
		return ""
	}
		
	return util.CanonicalizePath(viper.GetString("peer.fileSystemPath"))
}

type PerformanceTuning struct{
	MaxProcs int
}

func (p *PerformanceTuning) Apply() error{
	
	if p.MaxProcs == 0{
		runtime.GOMAXPROCS(viper.GetInt("peer.gomaxprocs"))
	}else{
		runtime.GOMAXPROCS(p.MaxProcs)
	}
	
	return nil
}<|MERGE_RESOLUTION|>--- conflicted
+++ resolved
@@ -12,14 +12,9 @@
 	"github.com/op/go-logging"
 	"github.com/spf13/viper"
 	
-<<<<<<< HEAD
-	"github.com/hyperledger/fabric/core/util"
-	"github.com/hyperledger/fabric/flogging"
-=======
 	"github.com/abchain/fabric/core"
 	"github.com/abchain/fabric/core/util"
 	"github.com/abchain/fabric/flogging"
->>>>>>> 031166be
 )
 
 var logger = logging.MustGetLogger("clientcore")
@@ -70,9 +65,6 @@
 	return globalConfigDone
 }
 
-<<<<<<< HEAD
-func (g GlobalConfig) InitGlobal(stdlog bool) error{
-=======
 func (g GlobalConfig) InitGlobalWrapper(stdlog bool,
 	defaultViperSetting map[string]interface{}) error {
 
@@ -84,7 +76,6 @@
 }
 
 func (g GlobalConfig) InitGlobal() error{
->>>>>>> 031166be
 	
 	if globalConfigDone {
 		logger.Info("Global initiazation has done ...")
