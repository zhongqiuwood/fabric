/*
Copyright IBM Corp. 2016 All Rights Reserved.

Licensed under the Apache License, Version 2.0 (the "License");
you may not use this file except in compliance with the License.
You may obtain a copy of the License at

		 http://www.apache.org/licenses/LICENSE-2.0

Unless required by applicable law or agreed to in writing, software
distributed under the License is distributed on an "AS IS" BASIS,
WITHOUT WARRANTIES OR CONDITIONS OF ANY KIND, either express or implied.
See the License for the specific language governing permissions and
limitations under the License.
*/
syntax = "proto3";
package protos;
import "chaincode.proto";
import "chaincodeevent.proto";
import "google/protobuf/timestamp.proto";


// Transaction defines a function call to a contract.
// `args` is an array of type string so that the chaincode writer can choose
// whatever format they wish for the arguments for their chaincode.
// For example, they may wish to use JSON, XML, or a custom format.
// TODO: Defined remaining fields.
message Transaction {
    enum Type {
        UNDEFINED = 0;
        // deploy a chaincode to the network and call `Init` function
        CHAINCODE_DEPLOY = 1;
        // call a chaincode `Invoke` function as a transaction
        CHAINCODE_INVOKE = 2;
        // call a chaincode `query` function
        CHAINCODE_QUERY = 3;
        // terminate a chaincode; not implemented yet
        CHAINCODE_TERMINATE = 4;
    }
    Type type = 1;
    //store ChaincodeID as bytes so its encrypted value can be stored
    bytes chaincodeID = 2;
    bytes payload = 3;
    bytes metadata = 4;
    string txid = 5;
    google.protobuf.Timestamp timestamp = 6;

    ConfidentialityLevel confidentialityLevel = 7;
    string confidentialityProtocolVersion = 8;
    bytes nonce = 9;

    bytes toValidators = 10;
    bytes cert = 11;
    bytes signature = 12;
}

// TransactionBlock carries a batch of transactions.
message TransactionBlock {
    repeated Transaction transactions = 1;
}

// TransactionResult contains the return value of a transaction. It does
// not track potential state changes that were a result of the transaction.
// txid - The unique identifier of this transaction.
// result - The return value of the transaction.
// errorCode - An error code. 5xx will be logged as a failure in the dashboard.
// error - An error string for logging an issue.
// chaincodeEvent - any event emitted by a transaction
message TransactionResult {
  string txid = 1;
  bytes result = 2;
  uint32 errorCode = 3;
  string error = 4;
  ChaincodeEvent chaincodeEvent = 5;
}

// Block carries The data that describes a block in the blockchain.
// version - Version used to track any protocol changes.
// timestamp - The time at which the block or transaction order
// was proposed. This may not be used by all consensus modules.
// transactions - The ordered list of transactions in the block.
// stateHash - The state hash after running transactions in this block.
// previousBlockHash - The hash of the previous block in the chain.
// consensusMetadata - Consensus modules may optionally store any
// additional metadata in this field.
// nonHashData - Data stored with the block, but not included in the blocks
// hash. This allows this data to be different per peer or discarded without
// impacting the blockchain.
message Block {
    uint32 version = 1;
    google.protobuf.Timestamp timestamp = 2;
    repeated Transaction transactions = 3;
    bytes stateHash = 4;
    bytes previousBlockHash = 5;
    bytes consensusMetadata = 6;
    NonHashData nonHashData = 7;
    repeated string txids = 8;
}

// Contains information about the blockchain ledger such as height, current
// block hash, and previous block hash.
message BlockchainInfo {

    uint64 height = 1;
    bytes currentBlockHash = 2;
    bytes previousBlockHash = 3;

}

// NonHashData is data that is recorded on the block, but not included in
// the block hash when verifying the blockchain.
// localLedgerCommitTimestamp - The time at which the block was added
// to the ledger on the local peer.
// chaincodeEvent - is an array ChaincodeEvents, one per transaction in the
// block
message NonHashData {
    google.protobuf.Timestamp localLedgerCommitTimestamp = 1;
    repeated ChaincodeEvent chaincodeEvents = 2;
}

// Interface exported by the server.
service Peer {
    // Accepts a stream of Message during chat session, while receiving
    // other Message (e.g. from other peers).
    rpc Chat(stream Message) returns (stream Message) {}

    // Request a new stream for bi-direction gossip
    // We must sent a peerId first for merging the stream with chatting,
    // This can't be achieve by protobuf and we had to imple it manually
    rpc GossipIn(stream Gossip) returns (stream Gossip) {}

    // Request a new stream for state syncing
    rpc SyncIn(stream SyncMsg) returns (stream SyncMsg) {}

    // Process a transaction from a remote source.
    rpc ProcessTransaction(Transaction) returns (Response) {}

}

message PeerAddress {
    string host = 1;
    int32 port = 2;
}

message PeerID {
    string name = 1;
}

message PeerEndpoint {
    PeerID ID = 1;
    string address = 2;
    enum Type {
      UNDEFINED = 0;
      VALIDATOR = 1;
      NON_VALIDATOR = 2;
    }
    Type type = 3;
    bytes pkiID = 4;
}

message PeersMessage {
    repeated PeerEndpoint peers = 1;
}

message PeersAddresses {
    repeated string addresses = 1;
}

message HelloMessage {
  PeerEndpoint peerEndpoint = 1;
  BlockchainInfo blockchainInfo = 2;
}

message Gossip {

    message Digest{
        message PeerState{
            bytes state = 1;
            uint64 num  = 2;
            bytes signature = 5;
        }
/*string is used to represent peerID*/        
        map<string, PeerState> data = 1;
    }

    message Update{
        bytes payload = 1; 
    }

    uint64 seq = 1;
    string catalog = 2;
    oneof m{
        Digest digest = 5;
        Update update = 6;
    }
}

message Gossip_Tx{
    bytes state = 1;
    uint32 num  = 2; //when version number is used for gossiping txs, 32bit is enough
    TransactionBlock txs = 4;
}

message Message {
    enum Type {
        UNDEFINED = 0;

        DISC_HELLO = 1;
        DISC_DISCONNECT = 2;
        DISC_GET_PEERS = 3;
        DISC_PEERS = 4;
        DISC_NEWMSG = 5;

        CHAIN_TRANSACTION = 6;

        SYNC_GET_BLOCKS = 11;
        SYNC_BLOCKS = 12;
        SYNC_BLOCK_ADDED = 13;

        SYNC_STATE_GET_SNAPSHOT = 14;
        SYNC_STATE_SNAPSHOT = 15;
        SYNC_STATE_GET_DELTAS = 16;
        SYNC_STATE_DELTAS = 17;

        RESPONSE = 20;
        CONSENSUS = 21;
    }
    Type type = 1;
    google.protobuf.Timestamp timestamp = 2;
    bytes payload = 3;
    bytes signature = 4;
}

message Response {
    enum StatusCode {
        UNDEFINED = 0;
        SUCCESS = 200;
        FAILURE = 500;
    }
    StatusCode status = 1;
    bytes msg = 2;
}

message GlobalState{
    uint64 count = 1;
    repeated bytes  nextNodeStateHash = 3;
    repeated bytes  parentNodeStateHash = 4;
    bytes  lastBranchNodeStateHash = 5;
    bytes  nextBranchNodeStateHash = 7;
}

// BlockState is the payload of Message.SYNC_BLOCK_ADDED. When a VP
// commits a new block to the ledger, it will notify its connected NVPs of the
// block and the delta state. The NVP may call the ledger APIs to apply the
// block and the delta state to its ledger if the block's previousBlockHash
// equals to the NVP's current block hash
message BlockState {
    Block block = 1;
    bytes stateDelta = 2;
}

// SyncBlockRange is the payload of Message.SYNC_GET_BLOCKS, where
// start and end indicate the starting and ending blocks inclusively. The order
// in which blocks are returned is defined by the start and end values. For
// example, if start=3 and end=5, the order of blocks will be 3, 4, 5.
// If start=5 and end=3, the order will be 5, 4, 3.
message SyncBlockRange {
    uint64 correlationId = 1;
    uint64 start = 2;
    uint64 end = 3;
}

// SyncBlocks is the payload of Message.SYNC_BLOCKS, where the range
// indicates the blocks responded to the request SYNC_GET_BLOCKS
message SyncBlocks {
    SyncBlockRange range = 1;
    repeated Block blocks = 2;
}

// SyncSnapshotRequest Payload for the penchainMessage.SYNC_GET_SNAPSHOT message.
message SyncStateSnapshotRequest {
  uint64 correlationId = 1;
}

// SyncStateSnapshot is the payload of Message.SYNC_SNAPSHOT, which is a response
// to penchainMessage.SYNC_GET_SNAPSHOT. It contains the snapshot or a chunk of the
// snapshot on stream, and in which case, the sequence indicate the order
// starting at 0.  The terminating message will have len(delta) == 0.
message SyncStateSnapshot {
    bytes delta = 1;
    uint64 sequence = 2;
    uint64 blockNumber = 3;
    SyncStateSnapshotRequest request = 4;
}

// SyncStateDeltasRequest is the payload of Message.SYNC_GET_STATE.
// blockNumber indicates the block number for the delta which is being
// requested. If no payload is included with SYNC_GET_STATE, it represents
// a request for a snapshot of the current state.
message SyncStateDeltasRequest {
    SyncBlockRange range = 1;
}

// SyncStateDeltas is the payload of the Message.SYNC_STATE in response to
// the Message.SYNC_GET_STATE message.
message SyncStateDeltas {
    SyncBlockRange range = 1;
    repeated bytes deltas = 2;
}

// Like chat, stateSync wrap messages used in a syncing session
message SyncMsg {
    enum Type {
        UNDEFINED = 0;

        SYNC_STATE_NOTIFY = 1;
        SYNC_STATE_OPT = 2;

        SYNC_SESSION_START = 5;
        SYNC_SESSION_QUERY = 6;
        SYNC_SESSION_RESPONSE = 7;

        SYNC_SESSION_GET_BLOCKS = 11;
        SYNC_SESSION_BLOCKS = 12;

        SYNC_SESSION_GET_SNAPSHOT = 14;
        SYNC_SESSION_SNAPSHOT = 15;
        SYNC_SESSION_GET_DELTAS = 16;
        SYNC_SESSION_DELTAS = 17;
    }
    Type type = 1;
    uint64 correlationId = 2;
    bytes payload = 3;  
}


////////////////////////////////
<<<<<<< HEAD
message SyncStateHashRequest {
  uint64 correlationId = 1;
  string syncid = 2;
  uint64 flag = 3;
  uint64 blockNumber = 4;
=======
message SyncStateQuery {
  uint32  id = 1;
  bytes statehash = 2;
>>>>>>> 0782709c
}

message SyncStateResp {
  uint32  id = 1;
  bool   postive     = 3;
  uint64 blockHeight = 4;

}<|MERGE_RESOLUTION|>--- conflicted
+++ resolved
@@ -335,17 +335,15 @@
 
 
 ////////////////////////////////
-<<<<<<< HEAD
 message SyncStateHashRequest {
   uint64 correlationId = 1;
   string syncid = 2;
   uint64 flag = 3;
   uint64 blockNumber = 4;
-=======
+}
 message SyncStateQuery {
   uint32  id = 1;
   bytes statehash = 2;
->>>>>>> 0782709c
 }
 
 message SyncStateResp {
