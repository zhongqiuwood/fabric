--- conflicted
+++ resolved
@@ -78,18 +78,10 @@
 		os.Exit(5)
 	}
 
-<<<<<<< HEAD
-	protos.CurrentDbVersion = 1
-	db.Start(protos.CurrentDbVersion)
-
-	orgdb := db.GetDataBaseHandler(0)
-	txdb := db.GetDataBaseHandler(1)
-=======
 	db.Start()
 
 	orgdb := db.GetDBHandle()
 	txdb := db.GetGlobalDBHandle()
->>>>>>> 0791ef64
 
 	defer db.Stop()
 	if mode == "r" {
